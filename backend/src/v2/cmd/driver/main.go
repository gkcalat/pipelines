--- conflicted
+++ resolved
@@ -157,13 +157,13 @@
 		return err
 	}
 	options := driver.Options{
-		PipelineName:     *pipelineName,
-		RunID:            *runID,
-		Namespace:        namespace,
-		Component:        componentSpec,
-		Task:             taskSpec,
-		DAGExecutionID:   *dagExecutionID,
-		IterationIndex:   *iterationIndex,
+		PipelineName:   *pipelineName,
+		RunID:          *runID,
+		Namespace:      namespace,
+		Component:      componentSpec,
+		Task:           taskSpec,
+		DAGExecutionID: *dagExecutionID,
+		IterationIndex: *iterationIndex,
 	}
 	var execution *driver.Execution
 	var driverErr error
@@ -175,11 +175,7 @@
 		execution, driverErr = driver.DAG(ctx, options, client)
 	case "CONTAINER":
 		options.Container = containerSpec
-<<<<<<< HEAD
-		options.KubernetesExecutorCfg = k8sExecCfg
-=======
 		options.KubernetesConfig = kubernetesConfig
->>>>>>> adea50d7
 		execution, driverErr = driver.Container(ctx, options, client, cacheClient)
 	default:
 		err = fmt.Errorf("unknown driverType %s", *driverType)
