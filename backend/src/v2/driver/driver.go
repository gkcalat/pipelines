// Copyright 2021-2023 The Kubeflow Authors
//
// Licensed under the Apache License, Version 2.0 (the "License");
// you may not use this file except in compliance with the License.
// You may obtain a copy of the License at
//
//      https://www.apache.org/licenses/LICENSE-2.0
//
// Unless required by applicable law or agreed to in writing, software
// distributed under the License is distributed on an "AS IS" BASIS,
// WITHOUT WARRANTIES OR CONDITIONS OF ANY KIND, either express or implied.
// See the License for the specific language governing permissions and
// limitations under the License.
package driver

import (
	"context"
	"encoding/json"
	"fmt"
	"path"
	"strconv"
	"strings"

	"github.com/golang/glog"
	"github.com/google/uuid"
	"github.com/kubeflow/pipelines/api/v2alpha1/go/pipelinespec"
	"github.com/kubeflow/pipelines/backend/src/v2/cacheutils"
	"github.com/kubeflow/pipelines/backend/src/v2/component"
	"github.com/kubeflow/pipelines/backend/src/v2/config"
	"github.com/kubeflow/pipelines/backend/src/v2/expression"
	"github.com/kubeflow/pipelines/backend/src/v2/metadata"
	"github.com/kubeflow/pipelines/kubernetes_platform/go/kubernetesplatform"
	pb "github.com/kubeflow/pipelines/third_party/ml-metadata/go/ml_metadata"
	"google.golang.org/protobuf/encoding/protojson"
	"google.golang.org/protobuf/types/known/structpb"
	k8score "k8s.io/api/core/v1"
	"k8s.io/apimachinery/pkg/api/resource"
	k8sres "k8s.io/apimachinery/pkg/api/resource"
	metav1 "k8s.io/apimachinery/pkg/apis/meta/v1"
	"k8s.io/client-go/kubernetes"
	"k8s.io/client-go/rest"
)

const (
	createPVCImage = "argostub/createpvc"
	deletePVCImage = "argostub/deletepvc"
)

// TODO(capri-xiyue): Move driver to component package
// Driver options
type Options struct {
	// required, pipeline context name
	PipelineName string
	// required, KFP run ID
	RunID string
	// required, Component spec
	Component *pipelinespec.ComponentSpec
	// optional, iteration index. -1 means not an iteration.
	IterationIndex int

	// optional, required only by root DAG driver
	RuntimeConfig *pipelinespec.PipelineJob_RuntimeConfig
	Namespace     string

	// optional, required by non-root drivers
	Task           *pipelinespec.PipelineTaskSpec
	DAGExecutionID int64

	// optional, required only by container driver
	Container *pipelinespec.PipelineDeploymentConfig_PipelineContainerSpec

<<<<<<< HEAD
	// optional, allows to set k8s-specific configurations
	// for container-based driver.
	KubernetesExecutorCfg *kubernetesplatform.KubernetesExecutorConfig
=======
	// optional, required only by container driver when there is Kubernetes config
	KubernetesConfig *kubernetesplatform.KubernetesExecutorConfig
>>>>>>> adea50d7
}

// Identifying information used for error messages
func (o Options) info() string {
	msg := fmt.Sprintf("pipelineName=%v, runID=%v", o.PipelineName, o.RunID)
	if o.Task.GetTaskInfo().GetName() != "" {
		msg = msg + fmt.Sprintf(", task=%q", o.Task.GetTaskInfo().GetName())
	}
	if o.Task.GetComponentRef().GetName() != "" {
		msg = msg + fmt.Sprintf(", component=%q", o.Task.GetComponentRef().GetName())
	}
	if o.DAGExecutionID != 0 {
		msg = msg + fmt.Sprintf(", dagExecutionID=%v", o.DAGExecutionID)
	}
	if o.IterationIndex >= 0 {
		msg = msg + fmt.Sprintf(", iterationIndex=%v", o.IterationIndex)
	}
	if o.RuntimeConfig != nil {
		msg = msg + ", runtimeConfig" // this only means runtimeConfig is not empty
	}
	if o.Component.GetImplementation() != nil {
		msg = msg + ", componentSpec" // this only means componentSpec is not empty
	}
<<<<<<< HEAD
	if o.KubernetesExecutorCfg != nil {
		execCfgJSON, err := protojson.Marshal(o.KubernetesExecutorCfg)
		if err != nil {
			msg = msg + fmt.Sprintf(", non-serializable k8s-specific executor config due to %v", err.Error())
		} else {
			msg = msg + fmt.Sprintf(", KubernetesExecutorCfg=%v", string(execCfgJSON))
		}
=======
	if o.KubernetesConfig != nil {
		msg = msg + ", KubernetesConfig" // this only means KubernetesConfig is not empty
>>>>>>> adea50d7
	}
	return msg
}

type Execution struct {
	ID             int64
	ExecutorInput  *pipelinespec.ExecutorInput
	IterationCount *int  // number of iterations, -1 means not an iterator
	Condition      *bool // true -> trigger the task, false -> not trigger the task, nil -> the task is unconditional

	// only specified when this is a Container execution
	Cached       *bool
	PodSpecPatch string
}

func (e *Execution) WillTrigger() bool {
	if e == nil || e.Condition == nil {
		return true
	}
	return *e.Condition
}

func RootDAG(ctx context.Context, opts Options, mlmd *metadata.Client) (execution *Execution, err error) {
	defer func() {
		if err != nil {
			err = fmt.Errorf("driver.RootDAG(%s) failed: %w", opts.info(), err)
		}
	}()
	err = validateRootDAG(opts)
	if err != nil {
		return nil, err
	}
	// TODO(v2): in pipeline spec, rename GCS output directory to pipeline root.
	pipelineRoot := opts.RuntimeConfig.GetGcsOutputDirectory()
	if pipelineRoot != "" {
		glog.Infof("PipelineRoot=%q", pipelineRoot)
	} else {
		restConfig, err := rest.InClusterConfig()
		if err != nil {
			return nil, fmt.Errorf("failed to initialize kubernetes client: %w", err)
		}
		k8sClient, err := kubernetes.NewForConfig(restConfig)
		if err != nil {
			return nil, fmt.Errorf("failed to initialize kubernetes client set: %w", err)
		}
		cfg, err := config.FromConfigMap(ctx, k8sClient, opts.Namespace)
		if err != nil {
			return nil, err
		}
		pipelineRoot = cfg.DefaultPipelineRoot()
		glog.Infof("PipelineRoot=%q from default config", pipelineRoot)
	}
	// TODO(Bobgy): fill in run resource.
	pipeline, err := mlmd.GetPipeline(ctx, opts.PipelineName, opts.RunID, opts.Namespace, "run-resource", pipelineRoot)
	if err != nil {
		return nil, err
	}
	executorInput := &pipelinespec.ExecutorInput{
		Inputs: &pipelinespec.ExecutorInput_Inputs{
			ParameterValues: opts.RuntimeConfig.GetParameterValues(),
		},
	}
	// TODO(Bobgy): validate executorInput matches component spec types
	ecfg, err := metadata.GenerateExecutionConfig(executorInput)
	if err != nil {
		return nil, err
	}
	ecfg.ExecutionType = metadata.DagExecutionTypeName
	ecfg.Name = fmt.Sprintf("run/%s", opts.RunID)
	exec, err := mlmd.CreateExecution(ctx, pipeline, ecfg)
	if err != nil {
		return nil, err
	}
	glog.Infof("Created execution: %s", exec)
	// No need to return ExecutorInput, because tasks in the DAG will resolve
	// needed info from MLMD.
	return &Execution{ID: exec.GetID()}, nil
}

func validateRootDAG(opts Options) (err error) {
	defer func() {
		if err != nil {
			err = fmt.Errorf("invalid root DAG driver args: %w", err)
		}
	}()
	if opts.PipelineName == "" {
		return fmt.Errorf("pipeline name is required")
	}
	if opts.RunID == "" {
		return fmt.Errorf("KFP run ID is required")
	}
	if opts.Component == nil {
		return fmt.Errorf("component spec is required")
	}
	if opts.RuntimeConfig == nil {
		return fmt.Errorf("runtime config is required")
	}
	if opts.Namespace == "" {
		return fmt.Errorf("namespace is required")
	}
	if opts.Task.GetTaskInfo().GetName() != "" {
		return fmt.Errorf("task spec is unnecessary")
	}
	if opts.DAGExecutionID != 0 {
		return fmt.Errorf("DAG execution ID is unnecessary")
	}
	if opts.Container != nil {
		return fmt.Errorf("container spec is unnecessary")
	}
	if opts.IterationIndex >= 0 {
		return fmt.Errorf("iteration index is unnecessary")
	}
	return nil
}

func Container(ctx context.Context, opts Options, mlmd *metadata.Client, cacheClient *cacheutils.Client) (execution *Execution, err error) {
	defer func() {
		if err != nil {
			err = fmt.Errorf("driver.Container(%s) failed: %w", opts.info(), err)
		}
	}()
	err = validateContainer(opts)
	if err != nil {
		return nil, err
	}
	var iterationIndex *int
	if opts.IterationIndex >= 0 {
		index := opts.IterationIndex
		iterationIndex = &index
	}
	// TODO(Bobgy): there's no need to pass any parameters, because pipeline
	// and pipeline run context have been created by root DAG driver.
	pipeline, err := mlmd.GetPipeline(ctx, opts.PipelineName, opts.RunID, "", "", "")
	if err != nil {
		return nil, err
	}
	dag, err := mlmd.GetDAG(ctx, opts.DAGExecutionID)
	if err != nil {
		return nil, err
	}
	glog.Infof("parent DAG: %+v", dag.Execution)
	expr, err := expression.New()
	if err != nil {
		return nil, err
	}
	inputs, err := resolveInputs(ctx, dag, iterationIndex, pipeline, opts.Task, opts.Component.GetInputDefinitions(), mlmd, expr)
	if err != nil {
		return nil, err
	}

	// When the container image is a dummy image, there is no launcher for this task.
	// This happens when this task is created to implements a Kubernetes-specific configuration, i.e., there is nothing to run.

	var pvcName string
	if opts.Container.Image == createPVCImage {
		k8sClient, err := createK8sClient()
		if err != nil {
			return nil, fmt.Errorf("failure creating PVC: cannot generate k8s clientset: %w", err)
		}
		pvcName, err = createPVC(k8sClient, inputs, opts.Namespace)
		if err != nil {
			return nil, fmt.Errorf("failure creating PVC: %w", err)
		}
	}

	if opts.Container.Image == deletePVCImage {
		k8sClient, err := createK8sClient()
		if err != nil {
			return nil, fmt.Errorf("failure deleting PVC: cannot generate k8s clientset: %w", err)
		}
		err = deletePVC(k8sClient, inputs, opts.Namespace)
		if err != nil {
			return nil, fmt.Errorf("failure deleting PVC: %w", err)
		}
	}

	executorInput := &pipelinespec.ExecutorInput{
		Inputs: inputs,
	}
	execution = &Execution{ExecutorInput: executorInput}
	condition := opts.Task.GetTriggerPolicy().GetCondition()
	if condition != "" {
		willTrigger, err := expr.Condition(executorInput, condition)
		if err != nil {
			return execution, err
		}
		execution.Condition = &willTrigger
	}
	if execution.WillTrigger() {
		executorInput.Outputs = provisionOutputs(pipeline.GetPipelineRoot(), opts.Task.GetTaskInfo().GetName(), opts.Component.GetOutputDefinitions())
	}

	ecfg, err := metadata.GenerateExecutionConfig(executorInput)
	if err != nil {
		return execution, err
	}
	ecfg.TaskName = opts.Task.GetTaskInfo().GetName()
	ecfg.ExecutionType = metadata.ContainerExecutionTypeName
	ecfg.ParentDagID = dag.Execution.GetID()
	ecfg.IterationIndex = iterationIndex
	ecfg.NotTriggered = !execution.WillTrigger()

	if execution.WillTrigger() && opts.Task.GetCachingOptions().GetEnableCache() {
		glog.Infof("Task {%s} enables cache", opts.Task.GetTaskInfo().GetName())
		fingerPrint, err := getFingerPrint(opts, executorInput)
		if err != nil {
			return execution, fmt.Errorf("failure while getting fingerPrint: %w", err)
		}
		cachedMLMDExecutionID, err := cacheClient.GetExecutionCache(fingerPrint, "pipeline/"+opts.PipelineName, opts.Namespace)
		if err != nil {
			return execution, fmt.Errorf("failure while getting executionCache: %w", err)
		}
		ecfg.CachedMLMDExecutionID = cachedMLMDExecutionID
		ecfg.FingerPrint = fingerPrint
	}
	// TODO(Bobgy): change execution state to pending, because this is driver, execution hasn't started.
	createdExecution, err := mlmd.CreateExecution(ctx, pipeline, ecfg)
	if err != nil {
		return execution, err
	}
	glog.Infof("Created execution: %s", createdExecution)
	execution.ID = createdExecution.GetID()
	if !execution.WillTrigger() {
		return execution, nil
	}

	cached := false
	execution.Cached = &cached
	if opts.Task.GetCachingOptions().GetEnableCache() && ecfg.CachedMLMDExecutionID != "" {
		executorOutput, outputArtifacts, err := reuseCachedOutputs(ctx, executorInput, opts.Component.GetOutputDefinitions(), mlmd, ecfg.CachedMLMDExecutionID)
		if err != nil {
			return execution, err
		}
		// TODO(Bobgy): upload output artifacts.
		// TODO(Bobgy): when adding artifacts, we will need execution.pipeline to be non-nil, because we need
		// to publish output artifacts to the context too.
		if err := mlmd.PublishExecution(ctx, createdExecution, executorOutput.GetParameterValues(), outputArtifacts, pb.Execution_CACHED); err != nil {
			return execution, fmt.Errorf("failed to publish cached execution: %w", err)
		}
		glog.Infof("Cached")
		*execution.Cached = true
		return execution, nil
	}

<<<<<<< HEAD
	execution.PodSpecPatch, err = makePodSpecPatch(opts.Container, opts.KubernetesExecutorCfg, opts.Component, executorInput, execution.ID, opts.PipelineName, opts.RunID)
=======
	// Write execution details to mlmd. This is usually done in launcher, but we skip launcher when acting Kubernetes specific actions.
	// Thus we need to write the execution info in the driver.
	if opts.Container.Image == createPVCImage {
		executorOutput := &pipelinespec.ExecutorOutput{
			ParameterValues: map[string]*structpb.Value{},
			Artifacts:       map[string]*pipelinespec.ArtifactList{},
		}
		executorOutput.ParameterValues["name"] = structpb.NewStringValue(pvcName)

		if err := mlmd.PublishExecution(ctx, createdExecution, executorOutput.GetParameterValues(), nil, pb.Execution_COMPLETE); err != nil {
			return execution, fmt.Errorf("failed to publish execution: %w", err)
		}
		glog.Infof("Published this execution (createpvc).")
		return execution, nil
	}
	if opts.Container.Image == deletePVCImage {
		if err := mlmd.PublishExecution(ctx, createdExecution, nil, nil, pb.Execution_COMPLETE); err != nil {
			return execution, fmt.Errorf("failed to publish execution: %w", err)
		}
		glog.Infof("Published this execution (deletepvc).")
		return execution, nil
	}

	podSpec, err := initPodSpecPatch(opts.Container, opts.Component, executorInput, execution.ID, opts.PipelineName, opts.RunID)
>>>>>>> adea50d7
	if err != nil {
		return execution, err
	}
	if opts.KubernetesConfig != nil {
		dagTasks, err := mlmd.GetExecutionsInDAG(ctx, dag, pipeline)
		if err != nil {
			return execution, err
		}
		err = extendPodSpecPatch(podSpec, opts.KubernetesConfig, dag, dagTasks)
		if err != nil {
			return execution, err
		}
	}
	podSpecPatchBytes, err := json.Marshal(podSpec)
	if err != nil {
		return nil, fmt.Errorf("JSON marshaling pod spec patch: %w", err)
	}
	execution.PodSpecPatch = string(podSpecPatchBytes)
	return execution, nil
}

// initPodSpecPatch generates a strategic merge patch for pod spec, it is merged
// to container base template generated in compiler/container.go. Therefore, only
// dynamic values are patched here. The volume mounts / configmap mounts are
// defined in compiler, because they are static.
func initPodSpecPatch(
	container *pipelinespec.PipelineDeploymentConfig_PipelineContainerSpec,
	k8sExecutorCfg *kubernetesplatform.KubernetesExecutorConfig,
	componentSpec *pipelinespec.ComponentSpec,
	executorInput *pipelinespec.ExecutorInput,
	executionID int64,
	pipelineName string,
	runID string,
) (*k8score.PodSpec, error) {
	executorInputJSON, err := protojson.Marshal(executorInput)
	if err != nil {
		return nil, fmt.Errorf("failed to init podSpecPatch: %w", err)
	}
	componentJSON, err := protojson.Marshal(componentSpec)
	if err != nil {
		return nil, fmt.Errorf("failed to init podSpecPatch: %w", err)
	}

	// Convert environment variables
	userEnvVar := make([]k8score.EnvVar, 0)
	for _, envVar := range container.GetEnv() {
		userEnvVar = append(userEnvVar, k8score.EnvVar{Name: envVar.GetName(), Value: envVar.GetValue()})
	}

	userCmdArgs := make([]string, 0, len(container.Command)+len(container.Args))
	userCmdArgs = append(userCmdArgs, container.Command...)
	userCmdArgs = append(userCmdArgs, container.Args...)
	launcherCmd := []string{
		// TODO(Bobgy): workaround argo emissary executor bug, after we upgrade to an argo version with the bug fix, we can remove the following line.
		// Reference: https://github.com/argoproj/argo-workflows/issues/7406
		"/var/run/argo/argoexec", "emissary", "--",
		component.KFPLauncherPath,
		// TODO(Bobgy): no need to pass pipeline_name and run_id, these info can be fetched via pipeline context and pipeline run context which have been created by root DAG driver.
		"--pipeline_name", pipelineName,
		"--run_id", runID,
		"--execution_id", fmt.Sprintf("%v", executionID),
		"--executor_input", string(executorInputJSON),
		"--component_spec", string(componentJSON),
		"--pod_name",
		fmt.Sprintf("$(%s)", component.EnvPodName),
		"--pod_uid",
		fmt.Sprintf("$(%s)", component.EnvPodUID),
		"--mlmd_server_address",
		fmt.Sprintf("$(%s)", component.EnvMetadataHost),
		"--mlmd_server_port",
		fmt.Sprintf("$(%s)", component.EnvMetadataPort),
		"--", // separater before user command and args
	}
	res := k8score.ResourceRequirements{
		Limits:   map[k8score.ResourceName]k8sres.Quantity{},
		Requests: map[k8score.ResourceName]k8sres.Quantity{},
	}
	memoryLimit := container.GetResources().GetMemoryLimit()
	if memoryLimit != 0 {
		q, err := k8sres.ParseQuantity(fmt.Sprintf("%vG", memoryLimit))
		if err != nil {
			return nil, fmt.Errorf("failed to init podSpecPatch: %w", err)
		}
		res.Limits[k8score.ResourceMemory] = q
	}
	memoryRequest := container.GetResources().GetMemoryRequest()
	if memoryRequest != 0 {
		q, err := k8sres.ParseQuantity(fmt.Sprintf("%vG", memoryRequest))
		if err != nil {
			return nil, err
		}
		res.Requests[k8score.ResourceMemory] = q
	}
	cpuLimit := container.GetResources().GetCpuLimit()
	if cpuLimit != 0 {
		q, err := k8sres.ParseQuantity(fmt.Sprintf("%v", cpuLimit))
		if err != nil {
			return nil, fmt.Errorf("failed to init podSpecPatch: %w", err)
		}
		res.Limits[k8score.ResourceCPU] = q
	}
	cpuRequest := container.GetResources().GetCpuRequest()
	if cpuRequest != 0 {
		q, err := k8sres.ParseQuantity(fmt.Sprintf("%v", cpuRequest))
		if err != nil {
			return nil, err
		}
		res.Requests[k8score.ResourceCPU] = q
	}
	accelerator := container.GetResources().GetAccelerator()
	if accelerator != nil {
		if accelerator.GetType() != "" && accelerator.GetCount() > 0 {
			q, err := k8sres.ParseQuantity(fmt.Sprintf("%v", accelerator.GetCount()))
			if err != nil {
				return nil, fmt.Errorf("failed to init podSpecPatch: %w", err)
			}
			res.Limits[k8score.ResourceName(accelerator.GetType())] = q
		}
	}
	podSpec := &k8score.PodSpec{
		Containers: []k8score.Container{{
			Name:      "main", // argo task user container is always called "main"
			Command:   launcherCmd,
			Args:      userCmdArgs,
			Image:     container.Image,
			Resources: res,
			Env:       userEnvVar,
		}},
	}
<<<<<<< HEAD
	if k8sExecutorCfg != nil {
		if k8sExecutorCfg.GetNodeSelector() != nil {
			podSpec.NodeSelector = k8sExecutorCfg.GetNodeSelector().GetLabels()
		}
	}
	podSpecPatchBytes, err := json.Marshal(podSpec)
=======
	return podSpec, nil
}

// Extends the PodSpec to include Kubernetes specific config.
func extendPodSpecPatch(
	podSpec *k8score.PodSpec,
	kubernetesConfig *kubernetesplatform.KubernetesExecutorConfig,
	dag *metadata.DAG,
	dagTasks map[string]*metadata.Execution,
) error {
	// Get volume mount information
	volumeMounts, volumes, err := makeVolumeMountPatch(kubernetesConfig.GetPvcMount(), dag, dagTasks)
>>>>>>> adea50d7
	if err != nil {
		return fmt.Errorf("failed to extract volume mount info: %w", err)
	}
	// TODO(gkcalat): add nodeSelector once it is added to platform-specific features in PipelineSpec
	podSpec.Volumes = volumes
	podSpec.Containers[0].VolumeMounts = volumeMounts
	return nil
}

// TODO(Bobgy): merge DAG driver and container driver, because they are very similar.
func DAG(ctx context.Context, opts Options, mlmd *metadata.Client) (execution *Execution, err error) {
	defer func() {
		if err != nil {
			err = fmt.Errorf("driver.DAG(%s) failed: %w", opts.info(), err)
		}
	}()
	err = validateDAG(opts)
	if err != nil {
		return nil, err
	}
	var iterationIndex *int
	if opts.IterationIndex >= 0 {
		index := opts.IterationIndex
		iterationIndex = &index
	}
	// TODO(Bobgy): there's no need to pass any parameters, because pipeline
	// and pipeline run context have been created by root DAG driver.
	pipeline, err := mlmd.GetPipeline(ctx, opts.PipelineName, opts.RunID, "", "", "")
	if err != nil {
		return nil, err
	}
	dag, err := mlmd.GetDAG(ctx, opts.DAGExecutionID)
	if err != nil {
		return nil, err
	}
	glog.Infof("parent DAG: %+v", dag.Execution)
	expr, err := expression.New()
	if err != nil {
		return nil, err
	}
	inputs, err := resolveInputs(ctx, dag, iterationIndex, pipeline, opts.Task, opts.Component.GetInputDefinitions(), mlmd, expr)
	if err != nil {
		return nil, err
	}
	executorInput := &pipelinespec.ExecutorInput{
		Inputs: inputs,
	}
	glog.Infof("executorInput value: %+v", executorInput)
	execution = &Execution{ExecutorInput: executorInput}
	condition := opts.Task.GetTriggerPolicy().GetCondition()
	if condition != "" {
		willTrigger, err := expr.Condition(executorInput, condition)
		if err != nil {
			return execution, err
		}
		execution.Condition = &willTrigger
	}
	ecfg, err := metadata.GenerateExecutionConfig(executorInput)
	if err != nil {
		return execution, err
	}
	ecfg.TaskName = opts.Task.GetTaskInfo().GetName()
	ecfg.ExecutionType = metadata.DagExecutionTypeName
	ecfg.ParentDagID = dag.Execution.GetID()
	ecfg.IterationIndex = iterationIndex
	ecfg.NotTriggered = !execution.WillTrigger()
	if opts.Task.GetArtifactIterator() != nil {
		return execution, fmt.Errorf("ArtifactIterator is not implemented")
	}
	isIterator := opts.Task.GetParameterIterator() != nil && opts.IterationIndex < 0
	// Fan out iterations
	if execution.WillTrigger() && isIterator {
		iterator := opts.Task.GetParameterIterator()
		report := func(err error) error {
			return fmt.Errorf("iterating on item input %q failed: %w", iterator.GetItemInput(), err)
		}
		// Check the items type of parameterIterator:
		// It can be "inputParameter" or "Raw"
		var value *structpb.Value
		switch iterator.GetItems().GetKind().(type) {
		case *pipelinespec.ParameterIteratorSpec_ItemsSpec_InputParameter:
			var ok bool
			value, ok = executorInput.GetInputs().GetParameterValues()[iterator.GetItems().GetInputParameter()]
			if !ok {
				return execution, report(fmt.Errorf("cannot find input parameter"))
			}
		case *pipelinespec.ParameterIteratorSpec_ItemsSpec_Raw:
			value_raw := iterator.GetItems().GetRaw()
			var unmarshalled_raw interface{}
			err = json.Unmarshal([]byte(value_raw), &unmarshalled_raw)
			if err != nil {
				return execution, fmt.Errorf("error unmarshall raw string: %q", err)
			}
			value, err = structpb.NewValue(unmarshalled_raw)
			if err != nil {
				return execution, fmt.Errorf("error converting unmarshalled raw string into protobuf Value type: %q", err)
			}
			// Add the raw input to the executor input
			execution.ExecutorInput.Inputs.ParameterValues[iterator.GetItemInput()] = value
		default:
			return execution, fmt.Errorf("cannot find parameter iterator")
		}
		items, err := getItems(value)
		if err != nil {
			return execution, report(err)
		}
		count := len(items)
		ecfg.IterationCount = &count
		execution.IterationCount = &count
	}
	// TODO(Bobgy): change execution state to pending, because this is driver, execution hasn't started.
	createdExecution, err := mlmd.CreateExecution(ctx, pipeline, ecfg)
	if err != nil {
		return execution, err
	}
	glog.Infof("Created execution: %s", createdExecution)
	execution.ID = createdExecution.GetID()
	return execution, nil
}

// Get iteration items from a structpb.Value.
// Return value may be
// * a list of JSON serializable structs
// * a list of structpb.Value
func getItems(value *structpb.Value) (items []*structpb.Value, err error) {
	switch v := value.GetKind().(type) {
	case *structpb.Value_ListValue:
		return v.ListValue.GetValues(), nil
	case *structpb.Value_StringValue:
		listValue := structpb.Value{}
		if err = listValue.UnmarshalJSON([]byte(v.StringValue)); err != nil {
			return nil, err
		}
		return listValue.GetListValue().GetValues(), nil
	default:
		return nil, fmt.Errorf("value of type %T cannot be iterated", v)
	}
}

func reuseCachedOutputs(ctx context.Context, executorInput *pipelinespec.ExecutorInput, outputDefinitions *pipelinespec.ComponentOutputsSpec, mlmd *metadata.Client, cachedMLMDExecutionID string) (*pipelinespec.ExecutorOutput, []*metadata.OutputArtifact, error) {
	cachedMLMDExecutionIDInt64, err := strconv.ParseInt(cachedMLMDExecutionID, 10, 64)
	if err != nil {
		return nil, nil, fmt.Errorf("failure while transfering cachedMLMDExecutionID %s from string to int64: %w", cachedMLMDExecutionID, err)
	}
	execution, err := mlmd.GetExecution(ctx, cachedMLMDExecutionIDInt64)
	if err != nil {
		return nil, nil, fmt.Errorf("failure while getting execution of cachedMLMDExecutionID %v: %w", cachedMLMDExecutionIDInt64, err)
	}
	executorOutput := &pipelinespec.ExecutorOutput{
		Artifacts: map[string]*pipelinespec.ArtifactList{},
	}
	_, outputs, err := execution.GetParameters()
	if err != nil {
		return nil, nil, fmt.Errorf("failed to collect output parameters from cache: %w", err)
	}
	executorOutput.ParameterValues = outputs
	outputArtifacts, err := collectOutputArtifactMetadataFromCache(ctx, executorInput, cachedMLMDExecutionIDInt64, mlmd)
	if err != nil {
		return nil, nil, fmt.Errorf("failed collect output artifact metadata from cache: %w", err)
	}
	return executorOutput, outputArtifacts, nil
}

func collectOutputArtifactMetadataFromCache(ctx context.Context, executorInput *pipelinespec.ExecutorInput, cachedMLMDExecutionID int64, mlmd *metadata.Client) ([]*metadata.OutputArtifact, error) {
	outputArtifacts, err := mlmd.GetOutputArtifactsByExecutionId(ctx, cachedMLMDExecutionID)
	if err != nil {
		return nil, fmt.Errorf("failed to get MLMDOutputArtifactsByName by executionId %v: %w", cachedMLMDExecutionID, err)
	}

	// Register artifacts with MLMD.
	registeredMLMDArtifacts := make([]*metadata.OutputArtifact, 0, len(executorInput.GetOutputs().GetArtifacts()))
	for name, artifactList := range executorInput.GetOutputs().GetArtifacts() {
		if len(artifactList.Artifacts) == 0 {
			continue
		}
		artifact := artifactList.Artifacts[0]
		outputArtifact, ok := outputArtifacts[name]
		if !ok {
			return nil, fmt.Errorf("unable to find artifact with name %v in mlmd output artifacts", name)
		}
		outputArtifact.Schema = artifact.GetType().GetInstanceSchema()
		registeredMLMDArtifacts = append(registeredMLMDArtifacts, outputArtifact)
	}
	return registeredMLMDArtifacts, nil

}

func getFingerPrint(opts Options, executorInput *pipelinespec.ExecutorInput) (string, error) {
	outputParametersTypeMap := make(map[string]string)
	for outputParamName, outputParamSpec := range opts.Component.GetOutputDefinitions().GetParameters() {
		outputParametersTypeMap[outputParamName] = outputParamSpec.GetParameterType().String()
	}
	userCmdArgs := make([]string, 0, len(opts.Container.Command)+len(opts.Container.Args))
	userCmdArgs = append(userCmdArgs, opts.Container.Command...)
	userCmdArgs = append(userCmdArgs, opts.Container.Args...)

	cacheKey, err := cacheutils.GenerateCacheKey(executorInput.GetInputs(), executorInput.GetOutputs(), outputParametersTypeMap, userCmdArgs, opts.Container.Image)
	if err != nil {
		return "", fmt.Errorf("failure while generating CacheKey: %w", err)
	}
	fingerPrint, err := cacheutils.GenerateFingerPrint(cacheKey)
	return fingerPrint, err
}

func validateContainer(opts Options) (err error) {
	defer func() {
		if err != nil {
			err = fmt.Errorf("invalid container driver args: %w", err)
		}
	}()
	if opts.Container == nil {
		return fmt.Errorf("container spec is required")
	}
	return validateNonRoot(opts)
}

func validateDAG(opts Options) (err error) {
	defer func() {
		if err != nil {
			err = fmt.Errorf("invalid DAG driver args: %w", err)
		}
	}()
	if opts.Container != nil {
		return fmt.Errorf("container spec is unnecessary")
	}
	return validateNonRoot(opts)
}

func validateNonRoot(opts Options) error {
	if opts.PipelineName == "" {
		return fmt.Errorf("pipeline name is required")
	}
	if opts.RunID == "" {
		return fmt.Errorf("KFP run ID is required")
	}
	if opts.Component == nil {
		return fmt.Errorf("component spec is required")
	}
	if opts.Task.GetTaskInfo().GetName() == "" {
		return fmt.Errorf("task spec is required")
	}
	if opts.RuntimeConfig != nil {
		return fmt.Errorf("runtime config is unnecessary")
	}
	if opts.DAGExecutionID == 0 {
		return fmt.Errorf("DAG execution ID is required")
	}
	return nil
}

func resolveInputs(ctx context.Context, dag *metadata.DAG, iterationIndex *int, pipeline *metadata.Pipeline, task *pipelinespec.PipelineTaskSpec, inputsSpec *pipelinespec.ComponentInputsSpec, mlmd *metadata.Client, expr *expression.Expr) (inputs *pipelinespec.ExecutorInput_Inputs, err error) {
	defer func() {
		if err != nil {
			err = fmt.Errorf("failed to resolve inputs: %w", err)
		}
	}()
	inputParams, _, err := dag.Execution.GetParameters()
	if err != nil {
		return nil, err
	}
	glog.Infof("parent DAG input parameters %+v", inputParams)
	inputs = &pipelinespec.ExecutorInput_Inputs{
		ParameterValues: make(map[string]*structpb.Value),
		Artifacts:       make(map[string]*pipelinespec.ArtifactList),
	}
	isIterationDriver := iterationIndex != nil

	handleParameterExpressionSelector := func() error {
		for name, paramSpec := range task.GetInputs().GetParameters() {
			var selector string
			if selector = paramSpec.GetParameterExpressionSelector(); selector == "" {
				continue
			}
			wrap := func(e error) error {
				return fmt.Errorf("resolving parameter %q: evaluation of parameter expression selector %q failed: %w", name, selector, e)
			}
			value, ok := inputs.ParameterValues[name]
			if !ok {
				return wrap(fmt.Errorf("value not found in inputs"))
			}
			selected, err := expr.Select(value, selector)
			if err != nil {
				return wrap(err)
			}
			inputs.ParameterValues[name] = selected
		}
		return nil
	}
	handleParamTypeValidationAndConversion := func() error {
		// TODO(Bobgy): verify whether there are inputs not in the inputs spec.
		for name, spec := range inputsSpec.GetParameters() {
			if task.GetParameterIterator() != nil {
				if !isIterationDriver && task.GetParameterIterator().GetItemInput() == name {
					// It's expected that an iterator does not have iteration item input parameter,
					// because only iterations get the item input parameter.
					continue
				}
				if isIterationDriver && task.GetParameterIterator().GetItems().GetInputParameter() == name {
					// It's expected that an iteration does not have iteration items input parameter,
					// because only the iterator has it.
					continue
				}
			}
			value, hasValue := inputs.GetParameterValues()[name]

			// Handle when parameter does not have input value
			if !hasValue && inputsSpec.GetParameters()[name].IsOptional == false {
				// When parameter is not optional and there is no input value, report error
				return fmt.Errorf("no value provided for non-optional parameter %q", name)
			} else if !hasValue && inputsSpec.GetParameters()[name].IsOptional == true {
				// When parameter is optional and there is no input value, value comes from default value.
				// But we don't pass the default value here. They are resolved internally within the component.
				// Note: in the past the backend passed the default values into the component. This is a behavior change.
				// See discussion: https://github.com/kubeflow/pipelines/pull/8765#discussion_r1119477085
				continue
			}

			switch spec.GetParameterType() {
			case pipelinespec.ParameterType_STRING:
				_, isValueString := value.GetKind().(*structpb.Value_StringValue)
				if !isValueString {
					// TODO(Bobgy): discuss whether we want to allow auto type conversion
					// all parameter types can be consumed as JSON string
					text, err := metadata.PbValueToText(value)
					if err != nil {
						return fmt.Errorf("converting input parameter %q to string: %w", name, err)
					}
					inputs.GetParameterValues()[name] = structpb.NewStringValue(text)
				}
			default:
				typeMismatch := func(actual string) error {
					return fmt.Errorf("input parameter %q type mismatch: expect %s, got %s", name, spec.GetParameterType(), actual)
				}
				switch v := value.GetKind().(type) {
				case *structpb.Value_NullValue:
					return fmt.Errorf("got null for input parameter %q", name)
				case *structpb.Value_StringValue:
					// TODO(Bobgy): consider whether we support parsing string as JSON for any other types.
					if spec.GetParameterType() != pipelinespec.ParameterType_STRING {
						return typeMismatch("string")
					}
				case *structpb.Value_NumberValue:
					if spec.GetParameterType() != pipelinespec.ParameterType_NUMBER_DOUBLE && spec.GetParameterType() != pipelinespec.ParameterType_NUMBER_INTEGER {
						return typeMismatch("number")
					}
				case *structpb.Value_BoolValue:
					if spec.GetParameterType() != pipelinespec.ParameterType_BOOLEAN {
						return typeMismatch("bool")
					}
				case *structpb.Value_ListValue:
					if spec.GetParameterType() != pipelinespec.ParameterType_LIST {
						return typeMismatch("list")
					}
				case *structpb.Value_StructValue:
					if spec.GetParameterType() != pipelinespec.ParameterType_STRUCT {
						return typeMismatch("struct")
					}
				default:
					return fmt.Errorf("parameter %s has unknown protobuf.Value type: %T", name, v)
				}
			}
		}
		return nil
	}
	// this function has many branches, so it's hard to add more postprocess steps
	// TODO(Bobgy): consider splitting this function into several sub functions
	defer func() {
		if err == nil {
			err = handleParameterExpressionSelector()
		}
		if err == nil {
			err = handleParamTypeValidationAndConversion()
		}
	}()
	// resolve input parameters
	if isIterationDriver {
		// resolve inputs for iteration driver is very different
		artifacts, err := mlmd.GetInputArtifactsByExecutionID(ctx, dag.Execution.GetID())
		if err != nil {
			return nil, err
		}
		inputs.ParameterValues = inputParams
		inputs.Artifacts = artifacts
		switch {
		case task.GetArtifactIterator() != nil:
			return nil, fmt.Errorf("artifact iterator not implemented yet")
		case task.GetParameterIterator() != nil:
			var itemsInput string
			if task.GetParameterIterator().GetItems().GetInputParameter() != "" {
				// input comes from outside the component
				itemsInput = task.GetParameterIterator().GetItems().GetInputParameter()
			} else if task.GetParameterIterator().GetItemInput() != "" {
				// input comes from static input
				itemsInput = task.GetParameterIterator().GetItemInput()
			} else {
				return nil, fmt.Errorf("cannot retrieve parameter iterator.")
			}
			items, err := getItems(inputs.ParameterValues[itemsInput])
			if err != nil {
				return nil, err
			}
			if *iterationIndex >= len(items) {
				return nil, fmt.Errorf("bug: %v items found, but getting index %v", len(items), *iterationIndex)
			}
			delete(inputs.ParameterValues, itemsInput)
			inputs.ParameterValues[task.GetParameterIterator().GetItemInput()] = items[*iterationIndex]
		default:
			return nil, fmt.Errorf("bug: iteration_index>=0, but task iterator is empty")
		}
		return inputs, nil
	}
	// get executions in context on demand
	var tasksCache map[string]*metadata.Execution
	getDAGTasks := func() (map[string]*metadata.Execution, error) {
		if tasksCache != nil {
			return tasksCache, nil
		}
		tasks, err := mlmd.GetExecutionsInDAG(ctx, dag, pipeline)
		if err != nil {
			return nil, err
		}
		tasksCache = tasks
		return tasks, nil
	}
	for name, paramSpec := range task.GetInputs().GetParameters() {
		paramError := func(err error) error {
			return fmt.Errorf("resolving input parameter %s with spec %s: %w", name, paramSpec, err)
		}
		switch t := paramSpec.Kind.(type) {
		case *pipelinespec.TaskInputsSpec_InputParameterSpec_ComponentInputParameter:
			componentInput := paramSpec.GetComponentInputParameter()
			if componentInput == "" {
				return nil, paramError(fmt.Errorf("empty component input"))
			}
			v, ok := inputParams[componentInput]
			if !ok {
				return nil, paramError(fmt.Errorf("parent DAG does not have input parameter %s", componentInput))
			}
			inputs.ParameterValues[name] = v

		case *pipelinespec.TaskInputsSpec_InputParameterSpec_TaskOutputParameter:
			taskOutput := paramSpec.GetTaskOutputParameter()
			if taskOutput.GetProducerTask() == "" {
				return nil, paramError(fmt.Errorf("producer task is empty"))
			}
			if taskOutput.GetOutputParameterKey() == "" {
				return nil, paramError(fmt.Errorf("output parameter key is empty"))
			}
			tasks, err := getDAGTasks()
			if err != nil {
				return nil, paramError(err)
			}
			producer, ok := tasks[taskOutput.GetProducerTask()]
			if !ok {
				return nil, paramError(fmt.Errorf("cannot find producer task %q", taskOutput.GetProducerTask()))
			}
			_, outputs, err := producer.GetParameters()
			if err != nil {
				return nil, paramError(fmt.Errorf("get producer output parameters: %w", err))
			}
			param, ok := outputs[taskOutput.GetOutputParameterKey()]
			if !ok {
				return nil, paramError(fmt.Errorf("cannot find output parameter key %q in producer task %q", taskOutput.GetOutputParameterKey(), taskOutput.GetProducerTask()))
			}
			inputs.ParameterValues[name] = param
		case *pipelinespec.TaskInputsSpec_InputParameterSpec_RuntimeValue:
			runtimeValue := paramSpec.GetRuntimeValue()
			switch t := runtimeValue.Value.(type) {
			case *pipelinespec.ValueOrRuntimeParameter_Constant:
				inputs.ParameterValues[name] = runtimeValue.GetConstant()
			default:
				return nil, paramError(fmt.Errorf("param runtime value spec of type %T not implemented", t))
			}

		// TODO(Bobgy): implement the following cases
		// case *pipelinespec.TaskInputsSpec_InputParameterSpec_TaskFinalStatus_:
		default:
			return nil, paramError(fmt.Errorf("parameter spec of type %T not implemented yet", t))
		}
	}
	for name, artifactSpec := range task.GetInputs().GetArtifacts() {
		artifactError := func(err error) error {
			return fmt.Errorf("failed to resolve input artifact %s with spec %s: %w", name, artifactSpec, err)
		}
		switch t := artifactSpec.Kind.(type) {
		case *pipelinespec.TaskInputsSpec_InputArtifactSpec_ComponentInputArtifact:
			return nil, artifactError(fmt.Errorf("component input artifact not implemented yet"))

		case *pipelinespec.TaskInputsSpec_InputArtifactSpec_TaskOutputArtifact:
			taskOutput := artifactSpec.GetTaskOutputArtifact()
			if taskOutput.GetProducerTask() == "" {
				return nil, artifactError(fmt.Errorf("producer task is empty"))
			}
			if taskOutput.GetOutputArtifactKey() == "" {
				return nil, artifactError(fmt.Errorf("output artifact key is empty"))
			}
			tasks, err := getDAGTasks()
			if err != nil {
				return nil, artifactError(err)
			}
			producer, ok := tasks[taskOutput.GetProducerTask()]
			if !ok {
				return nil, artifactError(fmt.Errorf("cannot find producer task %q", taskOutput.GetProducerTask()))
			}
			// TODO(Bobgy): cache results
			outputs, err := mlmd.GetOutputArtifactsByExecutionId(ctx, producer.GetID())
			if err != nil {
				return nil, artifactError(err)
			}
			artifact, ok := outputs[taskOutput.GetOutputArtifactKey()]
			if !ok {
				return nil, artifactError(fmt.Errorf("cannot find output artifact key %q in producer task %q", taskOutput.GetOutputArtifactKey(), taskOutput.GetProducerTask()))
			}
			runtimeArtifact, err := artifact.ToRuntimeArtifact()
			if err != nil {
				return nil, artifactError(err)
			}
			inputs.Artifacts[name] = &pipelinespec.ArtifactList{
				Artifacts: []*pipelinespec.RuntimeArtifact{runtimeArtifact},
			}
		default:
			return nil, artifactError(fmt.Errorf("artifact spec of type %T not implemented yet", t))
		}
	}
	// TODO(Bobgy): validate executor inputs match component inputs definition
	return inputs, nil
}

func provisionOutputs(pipelineRoot, taskName string, outputsSpec *pipelinespec.ComponentOutputsSpec) *pipelinespec.ExecutorInput_Outputs {
	outputs := &pipelinespec.ExecutorInput_Outputs{
		Artifacts:  make(map[string]*pipelinespec.ArtifactList),
		Parameters: make(map[string]*pipelinespec.ExecutorInput_OutputParameter),
		OutputFile: component.OutputMetadataFilepath,
	}
	for name, artifact := range outputsSpec.GetArtifacts() {
		outputs.Artifacts[name] = &pipelinespec.ArtifactList{
			Artifacts: []*pipelinespec.RuntimeArtifact{
				{
					Uri:      generateOutputURI(pipelineRoot, name, taskName),
					Type:     artifact.GetArtifactType(),
					Metadata: artifact.GetMetadata(),
				},
			},
		}
	}

	for name := range outputsSpec.GetParameters() {
		outputs.Parameters[name] = &pipelinespec.ExecutorInput_OutputParameter{
			OutputFile: fmt.Sprintf("/tmp/kfp/outputs/%s", name),
		}
	}
	return outputs
}

func generateOutputURI(root, artifactName string, taskName string) string {
	// we cannot path.Join(root, taskName, artifactName), because root
	// contains scheme like gs:// and path.Join cleans up scheme to gs:/
	return fmt.Sprintf("%s/%s", strings.TrimRight(root, "/"), path.Join(taskName, artifactName))
}

var accessModeMap = map[string]k8score.PersistentVolumeAccessMode{
	"ReadWriteOnce":    k8score.ReadWriteOnce,
	"ReadOnlyMany":     k8score.ReadOnlyMany,
	"ReadWriteMany":    k8score.ReadWriteMany,
	"ReadWriteOncePod": k8score.ReadWriteOncePod,
}

func createPVC(k8sClient kubernetes.Interface, inputs *pipelinespec.ExecutorInput_Inputs, namespace string) (pvcName string, err error) {

	glog.Infof("Input parameter values: %+v", inputs.ParameterValues)

	// Requied input: access_modes
	accessModeInput, ok := inputs.ParameterValues["access_modes"]
	if !ok || accessModeInput == nil {
		return "", fmt.Errorf("failed to create pvc: parameter access_modes not provided")
	}
	var accessModes []k8score.PersistentVolumeAccessMode
	for _, value := range accessModeInput.GetListValue().GetValues() {
		accessModes = append(accessModes, accessModeMap[value.GetStringValue()])
	}

	// Optional input: pvc_name and pvc_name_suffix
	// Can only provide at most one of these two parameters.
	// If neither is provided, PVC name is a random generated UUID.
	pvcNameSuffixInput := inputs.ParameterValues["pvc_name_suffix"]
	pvcNameInput := inputs.ParameterValues["pvc_name"]
	if pvcNameInput.GetStringValue() != "" && pvcNameSuffixInput.GetStringValue() != "" {
		return "", fmt.Errorf("failed to create pvc: at most one of pvc_name and pvc_name_suffix can be non-empty")
	} else if pvcNameSuffixInput.GetStringValue() != "" {
		pvcName = uuid.NewString() + pvcNameSuffixInput.GetStringValue()
	} else if pvcNameInput.GetStringValue() != "" {
		pvcName = pvcNameInput.GetStringValue()
	} else {
		pvcName = uuid.NewString()
	}

	// Required input: size
	volumeSizeInput, ok := inputs.ParameterValues["size"]
	if !ok || volumeSizeInput == nil {
		return "", fmt.Errorf("failed to create pvc: parameter volumeSize not provided")
	}

	// Optional input: storage_class_name
	// When not provided, use default value `standard`
	storageClassNameInput, ok := inputs.ParameterValues["storage_class_name"]
	var storageClassName string
	if !ok {
		storageClassName = "standard"
	} else {
		storageClassName = storageClassNameInput.GetStringValue()
	}

	// Optional input: annotations
	pvcAnnotationsInput := inputs.ParameterValues["annotations"]
	pvcAnnotations := make(map[string]string)
	for key, val := range pvcAnnotationsInput.GetStructValue().AsMap() {
		typedVal := val.(structpb.Value)
		pvcAnnotations[key] = typedVal.GetStringValue()
	}

	// Optional input: volume_name
	volumeNameInput := inputs.ParameterValues["volume_name"]
	volumeName := volumeNameInput.GetStringValue()

	// Create a PersistentVolumeClaim object
	pvc := &k8score.PersistentVolumeClaim{
		ObjectMeta: metav1.ObjectMeta{
			Name:        pvcName,
			Annotations: pvcAnnotations,
		},
		Spec: k8score.PersistentVolumeClaimSpec{
			AccessModes: accessModes,
			Resources: k8score.ResourceRequirements{
				Requests: k8score.ResourceList{
					k8score.ResourceStorage: resource.MustParse(volumeSizeInput.GetStringValue()),
				},
			},
			StorageClassName: &storageClassName,
			VolumeName:       volumeName,
		},
	}

	// Create the PVC in the cluster
	createdPVC, err := k8sClient.CoreV1().PersistentVolumeClaims(namespace).Create(context.Background(), pvc, metav1.CreateOptions{})
	if err != nil {
		return "", fmt.Errorf("failed to create pvc: %w", err)
	}
	glog.Infof("Created PVC %s\n", createdPVC.ObjectMeta.Name)
	return createdPVC.ObjectMeta.Name, nil
}

func deletePVC(k8sClient kubernetes.Interface, inputs *pipelinespec.ExecutorInput_Inputs, namespace string) error {
	// Required input: pvc_name
	pvcNameInput, ok := inputs.ParameterValues["pvc_name"]
	if !ok || pvcNameInput == nil {
		return fmt.Errorf("failed to delete pvc: required parameter pvc_name not provided")
	}
	pvcName := pvcNameInput.GetStringValue()

	// Get the PVC you want to delete, verify that it exists.
	_, err := k8sClient.CoreV1().PersistentVolumeClaims(namespace).Get(context.TODO(), pvcName, metav1.GetOptions{})
	if err != nil {
		return fmt.Errorf("failed to delete pvc %s: cannot find pvc: %v", pvcName, err)
	}

	// Delete the PVC.
	err = k8sClient.CoreV1().PersistentVolumeClaims(namespace).Delete(context.TODO(), pvcName, metav1.DeleteOptions{})
	if err != nil {
		return fmt.Errorf("failed to delete pvc %s: %v", pvcName, err)
	}

	glog.Infof("Deleted PVC %s\n", pvcName)
	return nil
}

func createK8sClient() (*kubernetes.Clientset, error) {
	// Initialize Kubernetes client set
	restConfig, err := rest.InClusterConfig()
	if err != nil {
		return nil, fmt.Errorf("failed to initialize kubernetes client: %w", err)
	}
	k8sClient, err := kubernetes.NewForConfig(restConfig)
	if err != nil {
		return nil, fmt.Errorf("failed to initialize kubernetes client set: %w", err)
	}
	return k8sClient, nil
}

func makeVolumeMountPatch(pvcMount []*kubernetesplatform.PvcMount, dag *metadata.DAG, dagTasks map[string]*metadata.Execution) ([]k8score.VolumeMount, []k8score.Volume, error) {
	if pvcMount == nil {
		return nil, nil, nil
	}
	var volumeMounts []k8score.VolumeMount
	var volumes []k8score.Volume
	for _, vmc := range pvcMount {
		// Find mount path
		if vmc.GetMountPath() == "" {
			return nil, nil, fmt.Errorf("failed to make podSpecPatch: volume mount: volume mount path not provided")
		}
		volumeMount := k8score.VolumeMount{
			MountPath: vmc.GetMountPath(),
		}
		volume := k8score.Volume{}

		// Volume name may come from three different sources:
		// 1) A constant
		// 2) As a task output parameter
		// 3) As a component input parameter
		if vmc.GetConstant() != "" {
			volumeMount.Name = vmc.GetConstant()
			volume.Name = vmc.GetConstant()
		} else if vmc.GetTaskOutputParameter() != nil {
			if vmc.GetTaskOutputParameter().GetProducerTask() == "" {
				return nil, nil, fmt.Errorf("failed to make podSpecPatch: volume mount: producer task empty")
			}
			if vmc.GetTaskOutputParameter().GetOutputParameterKey() == "" {
				return nil, nil, fmt.Errorf("failed to make podSpecPatch: volume mount: OutputParameterKey")
			}
			producer, ok := dagTasks[vmc.GetTaskOutputParameter().GetProducerTask()]
			if !ok {
				return nil, nil, fmt.Errorf("failed to make podSpecPatch: volume mount: cannot find producer task %s", vmc.GetTaskOutputParameter().GetProducerTask())
			}
			_, outputs, err := producer.GetParameters()
			if err != nil {
				return nil, nil, fmt.Errorf("failed to make podSpecPatch: volume mount: cannot get producer output: %w", err)
			}
			pvcName, ok := outputs[vmc.GetTaskOutputParameter().GetOutputParameterKey()]
			if !ok {
				return nil, nil, fmt.Errorf("failed to make podSpecPatch: volume mount: cannot find output parameter %s from producer task %s", vmc.GetTaskOutputParameter().GetOutputParameterKey(), vmc.GetTaskOutputParameter().GetProducerTask())
			}
			volumeMount.Name = pvcName.GetStringValue()
			volume.Name = pvcName.GetStringValue()
		} else if vmc.GetComponentInputParameter() != "" {
			inputParams, _, err := dag.Execution.GetParameters()
			if err != nil {
				return nil, nil, fmt.Errorf("failed to make podSpecPatch: volume mount: error getting input parameters")
			}
			glog.Infof("parent DAG input parameters %+v", inputParams)
			pvcName, ok := inputParams[vmc.GetComponentInputParameter()]
			if !ok {
				return nil, nil, fmt.Errorf("failed to make podSpecPatch: volume mount:component input parameters %s doesn't exist", vmc.GetComponentInputParameter())
			}
			volumeMount.Name = pvcName.GetStringValue()
			volume.Name = pvcName.GetStringValue()
		} else {
			return nil, nil, fmt.Errorf("failed to make podSpecPatch: volume mount: volume name not provided")
		}
		volumeMounts = append(volumeMounts, volumeMount)
		volumes = append(volumes, volume)
	}
	return volumeMounts, volumes, nil
}<|MERGE_RESOLUTION|>--- conflicted
+++ resolved
@@ -4,7 +4,7 @@
 // you may not use this file except in compliance with the License.
 // You may obtain a copy of the License at
 //
-//      https://www.apache.org/licenses/LICENSE-2.0
+//	https://www.apache.org/licenses/LICENSE-2.0
 //
 // Unless required by applicable law or agreed to in writing, software
 // distributed under the License is distributed on an "AS IS" BASIS,
@@ -69,14 +69,8 @@
 	// optional, required only by container driver
 	Container *pipelinespec.PipelineDeploymentConfig_PipelineContainerSpec
 
-<<<<<<< HEAD
-	// optional, allows to set k8s-specific configurations
-	// for container-based driver.
-	KubernetesExecutorCfg *kubernetesplatform.KubernetesExecutorConfig
-=======
 	// optional, required only by container driver when there is Kubernetes config
 	KubernetesConfig *kubernetesplatform.KubernetesExecutorConfig
->>>>>>> adea50d7
 }
 
 // Identifying information used for error messages
@@ -100,18 +94,8 @@
 	if o.Component.GetImplementation() != nil {
 		msg = msg + ", componentSpec" // this only means componentSpec is not empty
 	}
-<<<<<<< HEAD
-	if o.KubernetesExecutorCfg != nil {
-		execCfgJSON, err := protojson.Marshal(o.KubernetesExecutorCfg)
-		if err != nil {
-			msg = msg + fmt.Sprintf(", non-serializable k8s-specific executor config due to %v", err.Error())
-		} else {
-			msg = msg + fmt.Sprintf(", KubernetesExecutorCfg=%v", string(execCfgJSON))
-		}
-=======
 	if o.KubernetesConfig != nil {
 		msg = msg + ", KubernetesConfig" // this only means KubernetesConfig is not empty
->>>>>>> adea50d7
 	}
 	return msg
 }
@@ -356,9 +340,6 @@
 		return execution, nil
 	}
 
-<<<<<<< HEAD
-	execution.PodSpecPatch, err = makePodSpecPatch(opts.Container, opts.KubernetesExecutorCfg, opts.Component, executorInput, execution.ID, opts.PipelineName, opts.RunID)
-=======
 	// Write execution details to mlmd. This is usually done in launcher, but we skip launcher when acting Kubernetes specific actions.
 	// Thus we need to write the execution info in the driver.
 	if opts.Container.Image == createPVCImage {
@@ -383,7 +364,6 @@
 	}
 
 	podSpec, err := initPodSpecPatch(opts.Container, opts.Component, executorInput, execution.ID, opts.PipelineName, opts.RunID)
->>>>>>> adea50d7
 	if err != nil {
 		return execution, err
 	}
@@ -513,14 +493,6 @@
 			Env:       userEnvVar,
 		}},
 	}
-<<<<<<< HEAD
-	if k8sExecutorCfg != nil {
-		if k8sExecutorCfg.GetNodeSelector() != nil {
-			podSpec.NodeSelector = k8sExecutorCfg.GetNodeSelector().GetLabels()
-		}
-	}
-	podSpecPatchBytes, err := json.Marshal(podSpec)
-=======
 	return podSpec, nil
 }
 
@@ -533,7 +505,6 @@
 ) error {
 	// Get volume mount information
 	volumeMounts, volumes, err := makeVolumeMountPatch(kubernetesConfig.GetPvcMount(), dag, dagTasks)
->>>>>>> adea50d7
 	if err != nil {
 		return fmt.Errorf("failed to extract volume mount info: %w", err)
 	}
