// Copyright 2023 The Kubeflow Authors
//
// Licensed under the Apache License, Version 2.0 (the "License");
// you may not use this file except in compliance with the License.
// You may obtain a copy of the License at
//
//      https://www.apache.org/licenses/LICENSE-2.0
//
// Unless required by applicable law or agreed to in writing, software
// distributed under the License is distributed on an "AS IS" BASIS,
// WITHOUT WARRANTIES OR CONDITIONS OF ANY KIND, either express or implied.
// See the License for the specific language governing permissions and
// limitations under the License.
package driver

import (
	"context"
	"encoding/json"
	"testing"

	"github.com/kubeflow/pipelines/api/v2alpha1/go/pipelinespec"
<<<<<<< HEAD
=======
	"github.com/kubeflow/pipelines/backend/src/v2/metadata"
>>>>>>> adea50d7
	"github.com/kubeflow/pipelines/kubernetes_platform/go/kubernetesplatform"
	"github.com/spf13/viper"
	"github.com/stretchr/testify/assert"
	"google.golang.org/protobuf/types/known/structpb"
	metav1 "k8s.io/apimachinery/pkg/apis/meta/v1"
	"k8s.io/client-go/kubernetes/fake"
)

<<<<<<< HEAD
func Test_makePodSpecPatch_nodeSelector(t *testing.T) {
	viper.Set("KFP_POD_NAME", "MyWorkflowPod")
	viper.Set("KFP_POD_UID", "a1b2c3d4-a1b2-a1b2-a1b2-a1b2c3d4e5f6")
	type args struct {
		container         *pipelinespec.PipelineDeploymentConfig_PipelineContainerSpec
		kubernetesExecCfg *kubernetesplatform.KubernetesExecutorConfig
		componentSpec     *pipelinespec.ComponentSpec
		executorInput     *pipelinespec.ExecutorInput
		executionID       int64
		pipelineName      string
		runID             string
	}
	tests := []struct {
		name       string
		args       args
		expected   string
		unexpected string
	}{
		{
			"Valid - NVIDIA GPU on GKE",
			args{
				&pipelinespec.PipelineDeploymentConfig_PipelineContainerSpec{
					Image:   "python:3.7",
					Args:    []string{"--function_to_execute", "add"},
					Command: []string{"sh", "-ec", "python3 -m kfp.components.executor_main"},
					Resources: &pipelinespec.PipelineDeploymentConfig_PipelineContainerSpec_ResourceSpec{
						CpuLimit:    1.0,
						MemoryLimit: 0.65,
						Accelerator: &pipelinespec.PipelineDeploymentConfig_PipelineContainerSpec_ResourceSpec_AcceleratorConfig{
							Type:  "nvidia.com/gpu",
							Count: 1,
						},
					},
				},
				&kubernetesplatform.KubernetesExecutorConfig{
					NodeSelector: &kubernetesplatform.NodeSelector{
						Labels: map[string]string{
							"cloud.google.com/gke-accelerator": "nvidia-tesla-k80",
						},
					},
				},
				&pipelinespec.ComponentSpec{
					Implementation: &pipelinespec.ComponentSpec_ExecutorLabel{ExecutorLabel: "addition"},
					InputDefinitions: &pipelinespec.ComponentInputsSpec{
						Parameters: map[string]*pipelinespec.ComponentInputsSpec_ParameterSpec{
							"a": {Type: pipelinespec.PrimitiveType_DOUBLE},
							"b": {Type: pipelinespec.PrimitiveType_DOUBLE},
						},
					},
					OutputDefinitions: &pipelinespec.ComponentOutputsSpec{
						Parameters: map[string]*pipelinespec.ComponentOutputsSpec_ParameterSpec{
							"Output": {Type: pipelinespec.PrimitiveType_DOUBLE},
						},
					},
				},
				nil,
				1,
				"MyPipeline",
				"a1b2c3d4-a1b2-a1b2-a1b2-a1b2c3d4e5f6",
			},
			`"nodeSelector":{"cloud.google.com/gke-accelerator":"nvidia-tesla-k80"}`,
			"",
		},
		{
			"Valid - operating system and arch",
			args{
				&pipelinespec.PipelineDeploymentConfig_PipelineContainerSpec{
					Image:   "python:3.7",
					Args:    []string{"--function_to_execute", "add"},
					Command: []string{"sh", "-ec", "python3 -m kfp.components.executor_main"},
					Resources: &pipelinespec.PipelineDeploymentConfig_PipelineContainerSpec_ResourceSpec{
						CpuLimit:    1.0,
						MemoryLimit: 0.65,
					},
				},
				&kubernetesplatform.KubernetesExecutorConfig{
					NodeSelector: &kubernetesplatform.NodeSelector{
						Labels: map[string]string{
							"beta.kubernetes.io/os":   "linux",
							"beta.kubernetes.io/arch": "amd64",
						},
					},
				},
				&pipelinespec.ComponentSpec{
					Implementation: &pipelinespec.ComponentSpec_ExecutorLabel{ExecutorLabel: "addition"},
					InputDefinitions: &pipelinespec.ComponentInputsSpec{
						Parameters: map[string]*pipelinespec.ComponentInputsSpec_ParameterSpec{
							"a": {Type: pipelinespec.PrimitiveType_DOUBLE},
							"b": {Type: pipelinespec.PrimitiveType_DOUBLE},
						},
					},
					OutputDefinitions: &pipelinespec.ComponentOutputsSpec{
						Parameters: map[string]*pipelinespec.ComponentOutputsSpec_ParameterSpec{
							"Output": {Type: pipelinespec.PrimitiveType_DOUBLE},
						},
					},
				},
				nil,
				1,
				"MyPipeline",
				"a1b2c3d4-a1b2-a1b2-a1b2-a1b2c3d4e5f6",
			},
			`"nodeSelector":{"beta.kubernetes.io/arch":"amd64","beta.kubernetes.io/os":"linux"}`,
			"",
		},
		{
			"Valid - empty",
			args{
				&pipelinespec.PipelineDeploymentConfig_PipelineContainerSpec{
					Image:   "python:3.7",
					Args:    []string{"--function_to_execute", "add"},
					Command: []string{"sh", "-ec", "python3 -m kfp.components.executor_main"},
					Resources: &pipelinespec.PipelineDeploymentConfig_PipelineContainerSpec_ResourceSpec{
						CpuLimit:    1.0,
						MemoryLimit: 0.65,
					},
				},
				&kubernetesplatform.KubernetesExecutorConfig{
					NodeSelector: &kubernetesplatform.NodeSelector{
						Labels: map[string]string{},
					},
				},
				&pipelinespec.ComponentSpec{
					Implementation: &pipelinespec.ComponentSpec_ExecutorLabel{ExecutorLabel: "addition"},
					InputDefinitions: &pipelinespec.ComponentInputsSpec{
						Parameters: map[string]*pipelinespec.ComponentInputsSpec_ParameterSpec{
							"a": {Type: pipelinespec.PrimitiveType_DOUBLE},
							"b": {Type: pipelinespec.PrimitiveType_DOUBLE},
						},
					},
					OutputDefinitions: &pipelinespec.ComponentOutputsSpec{
						Parameters: map[string]*pipelinespec.ComponentOutputsSpec_ParameterSpec{
							"Output": {Type: pipelinespec.PrimitiveType_DOUBLE},
						},
					},
				},
				nil,
				1,
				"MyPipeline",
				"a1b2c3d4-a1b2-a1b2-a1b2-a1b2c3d4e5f6",
			},
			"",
			"nodeSelector",
		},
	}
	for _, tt := range tests {
		t.Run(tt.name, func(t *testing.T) {
			got, err := makePodSpecPatch(tt.args.container, tt.args.kubernetesExecCfg, tt.args.componentSpec, tt.args.executorInput, tt.args.executionID, tt.args.pipelineName, tt.args.runID)
			assert.Nil(t, err)
			assert.NotEmpty(t, got)
			if tt.expected != "" {
				assert.Contains(t, got, tt.expected)
			}
			if tt.unexpected != "" {
				assert.NotContains(t, got, tt.unexpected)
			}
		})
	}
}

func Test_makePodSpecPatch_acceleratorConfig(t *testing.T) {
=======
func Test_initPodSpecPatch_acceleratorConfig(t *testing.T) {
>>>>>>> adea50d7
	viper.Set("KFP_POD_NAME", "MyWorkflowPod")
	viper.Set("KFP_POD_UID", "a1b2c3d4-a1b2-a1b2-a1b2-a1b2c3d4e5f6")
	type args struct {
		container     *pipelinespec.PipelineDeploymentConfig_PipelineContainerSpec
		componentSpec *pipelinespec.ComponentSpec
		executorInput *pipelinespec.ExecutorInput
		executionID   int64
		pipelineName  string
		runID         string
	}
	tests := []struct {
		name    string
		args    args
		want    string
		wantErr bool
		errMsg  string
	}{
		{
			"Valid - nvidia.com/gpu",
			args{
				&pipelinespec.PipelineDeploymentConfig_PipelineContainerSpec{
					Image:   "python:3.7",
					Args:    []string{"--function_to_execute", "add"},
					Command: []string{"sh", "-ec", "python3 -m kfp.components.executor_main"},
					Resources: &pipelinespec.PipelineDeploymentConfig_PipelineContainerSpec_ResourceSpec{
						CpuLimit:    1.0,
						MemoryLimit: 0.65,
						Accelerator: &pipelinespec.PipelineDeploymentConfig_PipelineContainerSpec_ResourceSpec_AcceleratorConfig{
							Type:  "nvidia.com/gpu",
							Count: 1,
						},
					},
				},
				&pipelinespec.ComponentSpec{
					Implementation: &pipelinespec.ComponentSpec_ExecutorLabel{ExecutorLabel: "addition"},
					InputDefinitions: &pipelinespec.ComponentInputsSpec{
						Parameters: map[string]*pipelinespec.ComponentInputsSpec_ParameterSpec{
							"a": {Type: pipelinespec.PrimitiveType_DOUBLE},
							"b": {Type: pipelinespec.PrimitiveType_DOUBLE},
						},
					},
					OutputDefinitions: &pipelinespec.ComponentOutputsSpec{
						Parameters: map[string]*pipelinespec.ComponentOutputsSpec_ParameterSpec{
							"Output": {Type: pipelinespec.PrimitiveType_DOUBLE},
						},
					},
				},
				nil,
				1,
				"MyPipeline",
				"a1b2c3d4-a1b2-a1b2-a1b2-a1b2c3d4e5f6",
			},
			`"nvidia.com/gpu":"1"`,
			false,
			"",
		},
		{
			"Valid - amd.com/gpu",
			args{
				&pipelinespec.PipelineDeploymentConfig_PipelineContainerSpec{
					Image:   "python:3.7",
					Args:    []string{"--function_to_execute", "add"},
					Command: []string{"sh", "-ec", "python3 -m kfp.components.executor_main"},
					Resources: &pipelinespec.PipelineDeploymentConfig_PipelineContainerSpec_ResourceSpec{
						CpuLimit:    1.0,
						MemoryLimit: 0.65,
						Accelerator: &pipelinespec.PipelineDeploymentConfig_PipelineContainerSpec_ResourceSpec_AcceleratorConfig{
							Type:  "amd.com/gpu",
							Count: 1,
						},
					},
				},
				&pipelinespec.ComponentSpec{
					Implementation: &pipelinespec.ComponentSpec_ExecutorLabel{ExecutorLabel: "addition"},
					InputDefinitions: &pipelinespec.ComponentInputsSpec{
						Parameters: map[string]*pipelinespec.ComponentInputsSpec_ParameterSpec{
							"a": {Type: pipelinespec.PrimitiveType_DOUBLE},
							"b": {Type: pipelinespec.PrimitiveType_DOUBLE},
						},
					},
					OutputDefinitions: &pipelinespec.ComponentOutputsSpec{
						Parameters: map[string]*pipelinespec.ComponentOutputsSpec_ParameterSpec{
							"Output": {Type: pipelinespec.PrimitiveType_DOUBLE},
						},
					},
				},
				nil,
				1,
				"MyPipeline",
				"a1b2c3d4-a1b2-a1b2-a1b2-a1b2c3d4e5f6",
			},
			`"amd.com/gpu":"1"`,
			false,
			"",
		},
		{
			"Valid - cloud-tpus.google.com/v3",
			args{
				&pipelinespec.PipelineDeploymentConfig_PipelineContainerSpec{
					Image:   "python:3.7",
					Args:    []string{"--function_to_execute", "add"},
					Command: []string{"sh", "-ec", "python3 -m kfp.components.executor_main"},
					Resources: &pipelinespec.PipelineDeploymentConfig_PipelineContainerSpec_ResourceSpec{
						CpuLimit:    1.0,
						MemoryLimit: 0.65,
						Accelerator: &pipelinespec.PipelineDeploymentConfig_PipelineContainerSpec_ResourceSpec_AcceleratorConfig{
							Type:  "cloud-tpus.google.com/v3",
							Count: 1,
						},
					},
				},
				&pipelinespec.ComponentSpec{
					Implementation: &pipelinespec.ComponentSpec_ExecutorLabel{ExecutorLabel: "addition"},
					InputDefinitions: &pipelinespec.ComponentInputsSpec{
						Parameters: map[string]*pipelinespec.ComponentInputsSpec_ParameterSpec{
							"a": {Type: pipelinespec.PrimitiveType_DOUBLE},
							"b": {Type: pipelinespec.PrimitiveType_DOUBLE},
						},
					},
					OutputDefinitions: &pipelinespec.ComponentOutputsSpec{
						Parameters: map[string]*pipelinespec.ComponentOutputsSpec_ParameterSpec{
							"Output": {Type: pipelinespec.PrimitiveType_DOUBLE},
						},
					},
				},
				nil,
				1,
				"MyPipeline",
				"a1b2c3d4-a1b2-a1b2-a1b2-a1b2c3d4e5f6",
			},
			`"cloud-tpus.google.com/v3":"1"`,
			false,
			"",
		},
		{
			"Valid - cloud-tpus.google.com/v2",
			args{
				&pipelinespec.PipelineDeploymentConfig_PipelineContainerSpec{
					Image:   "python:3.7",
					Args:    []string{"--function_to_execute", "add"},
					Command: []string{"sh", "-ec", "python3 -m kfp.components.executor_main"},
					Resources: &pipelinespec.PipelineDeploymentConfig_PipelineContainerSpec_ResourceSpec{
						CpuLimit:    1.0,
						MemoryLimit: 0.65,
						Accelerator: &pipelinespec.PipelineDeploymentConfig_PipelineContainerSpec_ResourceSpec_AcceleratorConfig{
							Type:  "cloud-tpus.google.com/v2",
							Count: 1,
						},
					},
				},
				&pipelinespec.ComponentSpec{
					Implementation: &pipelinespec.ComponentSpec_ExecutorLabel{ExecutorLabel: "addition"},
					InputDefinitions: &pipelinespec.ComponentInputsSpec{
						Parameters: map[string]*pipelinespec.ComponentInputsSpec_ParameterSpec{
							"a": {Type: pipelinespec.PrimitiveType_DOUBLE},
							"b": {Type: pipelinespec.PrimitiveType_DOUBLE},
						},
					},
					OutputDefinitions: &pipelinespec.ComponentOutputsSpec{
						Parameters: map[string]*pipelinespec.ComponentOutputsSpec_ParameterSpec{
							"Output": {Type: pipelinespec.PrimitiveType_DOUBLE},
						},
					},
				},
				nil,
				1,
				"MyPipeline",
				"a1b2c3d4-a1b2-a1b2-a1b2-a1b2c3d4e5f6",
			},
			`"cloud-tpus.google.com/v2":"1"`,
			false,
			"",
		},
		{
			"Valid - custom string",
			args{
				&pipelinespec.PipelineDeploymentConfig_PipelineContainerSpec{
					Image:   "python:3.7",
					Args:    []string{"--function_to_execute", "add"},
					Command: []string{"sh", "-ec", "python3 -m kfp.components.executor_main"},
					Resources: &pipelinespec.PipelineDeploymentConfig_PipelineContainerSpec_ResourceSpec{
						CpuLimit:    1.0,
						MemoryLimit: 0.65,
						Accelerator: &pipelinespec.PipelineDeploymentConfig_PipelineContainerSpec_ResourceSpec_AcceleratorConfig{
							Type:  "custom.example.com/accelerator-v1",
							Count: 1,
						},
					},
				},
				&pipelinespec.ComponentSpec{
					Implementation: &pipelinespec.ComponentSpec_ExecutorLabel{ExecutorLabel: "addition"},
					InputDefinitions: &pipelinespec.ComponentInputsSpec{
						Parameters: map[string]*pipelinespec.ComponentInputsSpec_ParameterSpec{
							"a": {Type: pipelinespec.PrimitiveType_DOUBLE},
							"b": {Type: pipelinespec.PrimitiveType_DOUBLE},
						},
					},
					OutputDefinitions: &pipelinespec.ComponentOutputsSpec{
						Parameters: map[string]*pipelinespec.ComponentOutputsSpec_ParameterSpec{
							"Output": {Type: pipelinespec.PrimitiveType_DOUBLE},
						},
					},
				},
				nil,
				1,
				"MyPipeline",
				"a1b2c3d4-a1b2-a1b2-a1b2-a1b2c3d4e5f6",
			},
			`"custom.example.com/accelerator-v1":"1"`,
			false,
			"",
		},
	}
	for _, tt := range tests {
		t.Run(tt.name, func(t *testing.T) {
<<<<<<< HEAD
			got, err := makePodSpecPatch(tt.args.container, nil, tt.args.componentSpec, tt.args.executorInput, tt.args.executionID, tt.args.pipelineName, tt.args.runID)
=======
			podSpec, err := initPodSpecPatch(tt.args.container, tt.args.componentSpec, tt.args.executorInput, tt.args.executionID, tt.args.pipelineName, tt.args.runID)
>>>>>>> adea50d7
			if tt.wantErr {
				assert.Nil(t, podSpec)
				assert.NotNil(t, err)
				assert.Contains(t, err.Error(), tt.errMsg)
			} else {
				assert.Nil(t, err)
				podSpecString, err := json.Marshal(podSpec)
				assert.Nil(t, err)
				assert.Contains(t, string(podSpecString), tt.want)
			}
		})
	}
}

func Test_createPVC(t *testing.T) {
	type args struct {
		inputs    *pipelinespec.ExecutorInput_Inputs
		namespace string
	}
	k8sClient := fake.NewSimpleClientset()
	accessModesList, _ := structpb.NewList([]interface{}{"ReadWriteOnce"})
	accessModes := structpb.NewListValue(accessModesList)
	tests := []struct {
		name    string
		args    args
		wantErr bool
		errMsg  string
	}{
		{
			"valid",
			args{
				&pipelinespec.ExecutorInput_Inputs{
					ParameterValues: map[string]*structpb.Value{
						"access_modes":       accessModes,
						"pvc_name":           structpb.NewStringValue("my-pvc"),
						"size":               structpb.NewStringValue("5Gi"),
						"storage_class_name": structpb.NewStringValue("standard"),
						"volume_name":        structpb.NewStringValue("volume-name"),
					},
				},
				"default",
			},
			false,
			"",
		},
		{
			"missing access_modes",
			args{
				&pipelinespec.ExecutorInput_Inputs{
					ParameterValues: map[string]*structpb.Value{
						"access_modes":       nil,
						"pvc_name":           structpb.NewStringValue("my-pvc-2"),
						"size":               structpb.NewStringValue("5Gi"),
						"storage_class_name": structpb.NewStringValue("standard"),
						"volume_name":        structpb.NewStringValue("volume-name"),
					},
				},
				"default",
			},
			true,
			"parameter access_modes not provided",
		},
		{
			"both pvc_name_suffix and pvc_name provided",
			args{
				&pipelinespec.ExecutorInput_Inputs{
					ParameterValues: map[string]*structpb.Value{
						"access_modes":       accessModes,
						"pvc_name":           structpb.NewStringValue("my-pvc-3"),
						"pvc_name_suffix":    structpb.NewStringValue("-my-pvc"),
						"size":               structpb.NewStringValue("5Gi"),
						"storage_class_name": structpb.NewStringValue("standard"),
						"volume_name":        structpb.NewStringValue("volume-name"),
					},
				},
				"default",
			},
			true,
			"at most one of pvc_name and pvc_name_suffix can be non-empty",
		},
	}
	for _, tt := range tests {
		t.Run(tt.name, func(t *testing.T) {
			pvcName, err := createPVC(k8sClient, tt.args.inputs, tt.args.namespace)
			if tt.wantErr {
				assert.NotNil(t, err)
				assert.Equal(t, pvcName, "")
				assert.Contains(t, err.Error(), tt.errMsg)
			} else {
				assert.Nil(t, err)
				pvc, err := k8sClient.CoreV1().PersistentVolumeClaims("default").Get(context.TODO(), pvcName, metav1.GetOptions{})
				assert.Nil(t, err)
				assert.NotNil(t, pvc)
			}
		})
	}
}

func Test_deletePVC(t *testing.T) {
	type args struct {
		inputs    *pipelinespec.ExecutorInput_Inputs
		namespace string
	}
	k8sClient := fake.NewSimpleClientset()
	tests := []struct {
		name    string
		args    args
		wantErr bool
		errMsg  string
	}{
		{
			"valid",
			args{
				&pipelinespec.ExecutorInput_Inputs{
					ParameterValues: map[string]*structpb.Value{
						"pvc_name": structpb.NewStringValue("my-pvc"),
					},
				},
				"default",
			},
			true,
			"not found",
		},
	}
	for _, tt := range tests {
		t.Run(tt.name, func(t *testing.T) {
			err := deletePVC(k8sClient, tt.args.inputs, tt.args.namespace)
			if tt.wantErr {
				assert.NotNil(t, err)
				assert.Contains(t, err.Error(), tt.errMsg)
			} else {
				assert.Nil(t, err)
			}
		})
	}
}

func Test_makeVolumeMountPatch(t *testing.T) {
	type args struct {
		pvcMount []*kubernetesplatform.PvcMount
		dag      *metadata.DAG
		dagTasks map[string]*metadata.Execution
	}
	// TODO(lingqinggan): add more test cases for task output parameter and component input.
	// Omitted now due to type Execution defined in metadata has unexported fields.
	tests := []struct {
		name     string
		args     args
		wantPath string
		wantName string
		wantErr  bool
		errMsg   string
	}{
		{
			"pvc name: constant",
			args{
				[]*kubernetesplatform.PvcMount{
					&kubernetesplatform.PvcMount{
						MountPath:    "/mnt/path",
						PvcReference: &kubernetesplatform.PvcMount_Constant{Constant: "pvc-name"},
					},
				},
				nil,
				nil,
			},
			"/mnt/path",
			"pvc-name",
			false,
			"",
		},
	}
	for _, tt := range tests {
		t.Run(tt.name, func(t *testing.T) {
			volumeMounts, volumes, err := makeVolumeMountPatch(tt.args.pvcMount, tt.args.dag, tt.args.dagTasks)
			if tt.wantErr {
				assert.NotNil(t, err)
				assert.Nil(t, volumeMounts)
				assert.Nil(t, volumes)
				assert.Contains(t, err.Error(), tt.errMsg)
			} else {
				assert.Nil(t, err)
				assert.Equal(t, 1, len(volumeMounts))
				assert.Equal(t, 1, len(volumes))
				assert.Equal(t, volumeMounts[0].MountPath, tt.wantPath)
				assert.Equal(t, volumeMounts[0].Name, tt.wantName)
				assert.Equal(t, volumes[0].Name, tt.wantName)
			}
		})
	}
}

func Test_initPodSpecPatch_resourceRequests(t *testing.T) {
	viper.Set("KFP_POD_NAME", "MyWorkflowPod")
	viper.Set("KFP_POD_UID", "a1b2c3d4-a1b2-a1b2-a1b2-a1b2c3d4e5f6")
	type args struct {
		container     *pipelinespec.PipelineDeploymentConfig_PipelineContainerSpec
		componentSpec *pipelinespec.ComponentSpec
		executorInput *pipelinespec.ExecutorInput
		executionID   int64
		pipelineName  string
		runID         string
	}
	tests := []struct {
		name    string
		args    args
		want    string
		notWant string
	}{
		{
			"Valid - with requests",
			args{
				&pipelinespec.PipelineDeploymentConfig_PipelineContainerSpec{
					Image:   "python:3.7",
					Args:    []string{"--function_to_execute", "add"},
					Command: []string{"sh", "-ec", "python3 -m kfp.components.executor_main"},
					Resources: &pipelinespec.PipelineDeploymentConfig_PipelineContainerSpec_ResourceSpec{
						CpuLimit:      2.0,
						MemoryLimit:   1.5,
						CpuRequest:    1.0,
						MemoryRequest: 0.65,
					},
				},
				&pipelinespec.ComponentSpec{
					Implementation: &pipelinespec.ComponentSpec_ExecutorLabel{ExecutorLabel: "addition"},
					InputDefinitions: &pipelinespec.ComponentInputsSpec{
						Parameters: map[string]*pipelinespec.ComponentInputsSpec_ParameterSpec{
							"a": {Type: pipelinespec.PrimitiveType_DOUBLE},
							"b": {Type: pipelinespec.PrimitiveType_DOUBLE},
						},
					},
					OutputDefinitions: &pipelinespec.ComponentOutputsSpec{
						Parameters: map[string]*pipelinespec.ComponentOutputsSpec_ParameterSpec{
							"Output": {Type: pipelinespec.PrimitiveType_DOUBLE},
						},
					},
				},
				nil,
				1,
				"MyPipeline",
				"a1b2c3d4-a1b2-a1b2-a1b2-a1b2c3d4e5f6",
			},
			`"resources":{"limits":{"cpu":"2","memory":"1500M"},"requests":{"cpu":"1","memory":"650M"}}`,
			"",
		},
		{
			"Valid - zero requests",
			args{
				&pipelinespec.PipelineDeploymentConfig_PipelineContainerSpec{
					Image:   "python:3.7",
					Args:    []string{"--function_to_execute", "add"},
					Command: []string{"sh", "-ec", "python3 -m kfp.components.executor_main"},
					Resources: &pipelinespec.PipelineDeploymentConfig_PipelineContainerSpec_ResourceSpec{
						CpuLimit:      2.0,
						MemoryLimit:   1.5,
						CpuRequest:    0,
						MemoryRequest: 0,
					},
				},
				&pipelinespec.ComponentSpec{
					Implementation: &pipelinespec.ComponentSpec_ExecutorLabel{ExecutorLabel: "addition"},
					InputDefinitions: &pipelinespec.ComponentInputsSpec{
						Parameters: map[string]*pipelinespec.ComponentInputsSpec_ParameterSpec{
							"a": {Type: pipelinespec.PrimitiveType_DOUBLE},
							"b": {Type: pipelinespec.PrimitiveType_DOUBLE},
						},
					},
					OutputDefinitions: &pipelinespec.ComponentOutputsSpec{
						Parameters: map[string]*pipelinespec.ComponentOutputsSpec_ParameterSpec{
							"Output": {Type: pipelinespec.PrimitiveType_DOUBLE},
						},
					},
				},
				nil,
				1,
				"MyPipeline",
				"a1b2c3d4-a1b2-a1b2-a1b2-a1b2c3d4e5f6",
			},
			`"resources":{"limits":{"cpu":"2","memory":"1500M"}}`,
			`"requests"`,
		},
	}
	for _, tt := range tests {
		t.Run(tt.name, func(t *testing.T) {
			podSpec, err := initPodSpecPatch(tt.args.container, tt.args.componentSpec, tt.args.executorInput, tt.args.executionID, tt.args.pipelineName, tt.args.runID)
			assert.Nil(t, err)
			assert.NotEmpty(t, podSpec)
			podSpecString, err := json.Marshal(podSpec)
			assert.Nil(t, err)
			if tt.want != "" {
				assert.Contains(t, string(podSpecString), tt.want)
			}
			if tt.notWant != "" {
				assert.NotContains(t, string(podSpecString), tt.notWant)
			}
		})
	}
}<|MERGE_RESOLUTION|>--- conflicted
+++ resolved
@@ -4,7 +4,7 @@
 // you may not use this file except in compliance with the License.
 // You may obtain a copy of the License at
 //
-//      https://www.apache.org/licenses/LICENSE-2.0
+//	https://www.apache.org/licenses/LICENSE-2.0
 //
 // Unless required by applicable law or agreed to in writing, software
 // distributed under the License is distributed on an "AS IS" BASIS,
@@ -19,10 +19,7 @@
 	"testing"
 
 	"github.com/kubeflow/pipelines/api/v2alpha1/go/pipelinespec"
-<<<<<<< HEAD
-=======
 	"github.com/kubeflow/pipelines/backend/src/v2/metadata"
->>>>>>> adea50d7
 	"github.com/kubeflow/pipelines/kubernetes_platform/go/kubernetesplatform"
 	"github.com/spf13/viper"
 	"github.com/stretchr/testify/assert"
@@ -31,171 +28,7 @@
 	"k8s.io/client-go/kubernetes/fake"
 )
 
-<<<<<<< HEAD
-func Test_makePodSpecPatch_nodeSelector(t *testing.T) {
-	viper.Set("KFP_POD_NAME", "MyWorkflowPod")
-	viper.Set("KFP_POD_UID", "a1b2c3d4-a1b2-a1b2-a1b2-a1b2c3d4e5f6")
-	type args struct {
-		container         *pipelinespec.PipelineDeploymentConfig_PipelineContainerSpec
-		kubernetesExecCfg *kubernetesplatform.KubernetesExecutorConfig
-		componentSpec     *pipelinespec.ComponentSpec
-		executorInput     *pipelinespec.ExecutorInput
-		executionID       int64
-		pipelineName      string
-		runID             string
-	}
-	tests := []struct {
-		name       string
-		args       args
-		expected   string
-		unexpected string
-	}{
-		{
-			"Valid - NVIDIA GPU on GKE",
-			args{
-				&pipelinespec.PipelineDeploymentConfig_PipelineContainerSpec{
-					Image:   "python:3.7",
-					Args:    []string{"--function_to_execute", "add"},
-					Command: []string{"sh", "-ec", "python3 -m kfp.components.executor_main"},
-					Resources: &pipelinespec.PipelineDeploymentConfig_PipelineContainerSpec_ResourceSpec{
-						CpuLimit:    1.0,
-						MemoryLimit: 0.65,
-						Accelerator: &pipelinespec.PipelineDeploymentConfig_PipelineContainerSpec_ResourceSpec_AcceleratorConfig{
-							Type:  "nvidia.com/gpu",
-							Count: 1,
-						},
-					},
-				},
-				&kubernetesplatform.KubernetesExecutorConfig{
-					NodeSelector: &kubernetesplatform.NodeSelector{
-						Labels: map[string]string{
-							"cloud.google.com/gke-accelerator": "nvidia-tesla-k80",
-						},
-					},
-				},
-				&pipelinespec.ComponentSpec{
-					Implementation: &pipelinespec.ComponentSpec_ExecutorLabel{ExecutorLabel: "addition"},
-					InputDefinitions: &pipelinespec.ComponentInputsSpec{
-						Parameters: map[string]*pipelinespec.ComponentInputsSpec_ParameterSpec{
-							"a": {Type: pipelinespec.PrimitiveType_DOUBLE},
-							"b": {Type: pipelinespec.PrimitiveType_DOUBLE},
-						},
-					},
-					OutputDefinitions: &pipelinespec.ComponentOutputsSpec{
-						Parameters: map[string]*pipelinespec.ComponentOutputsSpec_ParameterSpec{
-							"Output": {Type: pipelinespec.PrimitiveType_DOUBLE},
-						},
-					},
-				},
-				nil,
-				1,
-				"MyPipeline",
-				"a1b2c3d4-a1b2-a1b2-a1b2-a1b2c3d4e5f6",
-			},
-			`"nodeSelector":{"cloud.google.com/gke-accelerator":"nvidia-tesla-k80"}`,
-			"",
-		},
-		{
-			"Valid - operating system and arch",
-			args{
-				&pipelinespec.PipelineDeploymentConfig_PipelineContainerSpec{
-					Image:   "python:3.7",
-					Args:    []string{"--function_to_execute", "add"},
-					Command: []string{"sh", "-ec", "python3 -m kfp.components.executor_main"},
-					Resources: &pipelinespec.PipelineDeploymentConfig_PipelineContainerSpec_ResourceSpec{
-						CpuLimit:    1.0,
-						MemoryLimit: 0.65,
-					},
-				},
-				&kubernetesplatform.KubernetesExecutorConfig{
-					NodeSelector: &kubernetesplatform.NodeSelector{
-						Labels: map[string]string{
-							"beta.kubernetes.io/os":   "linux",
-							"beta.kubernetes.io/arch": "amd64",
-						},
-					},
-				},
-				&pipelinespec.ComponentSpec{
-					Implementation: &pipelinespec.ComponentSpec_ExecutorLabel{ExecutorLabel: "addition"},
-					InputDefinitions: &pipelinespec.ComponentInputsSpec{
-						Parameters: map[string]*pipelinespec.ComponentInputsSpec_ParameterSpec{
-							"a": {Type: pipelinespec.PrimitiveType_DOUBLE},
-							"b": {Type: pipelinespec.PrimitiveType_DOUBLE},
-						},
-					},
-					OutputDefinitions: &pipelinespec.ComponentOutputsSpec{
-						Parameters: map[string]*pipelinespec.ComponentOutputsSpec_ParameterSpec{
-							"Output": {Type: pipelinespec.PrimitiveType_DOUBLE},
-						},
-					},
-				},
-				nil,
-				1,
-				"MyPipeline",
-				"a1b2c3d4-a1b2-a1b2-a1b2-a1b2c3d4e5f6",
-			},
-			`"nodeSelector":{"beta.kubernetes.io/arch":"amd64","beta.kubernetes.io/os":"linux"}`,
-			"",
-		},
-		{
-			"Valid - empty",
-			args{
-				&pipelinespec.PipelineDeploymentConfig_PipelineContainerSpec{
-					Image:   "python:3.7",
-					Args:    []string{"--function_to_execute", "add"},
-					Command: []string{"sh", "-ec", "python3 -m kfp.components.executor_main"},
-					Resources: &pipelinespec.PipelineDeploymentConfig_PipelineContainerSpec_ResourceSpec{
-						CpuLimit:    1.0,
-						MemoryLimit: 0.65,
-					},
-				},
-				&kubernetesplatform.KubernetesExecutorConfig{
-					NodeSelector: &kubernetesplatform.NodeSelector{
-						Labels: map[string]string{},
-					},
-				},
-				&pipelinespec.ComponentSpec{
-					Implementation: &pipelinespec.ComponentSpec_ExecutorLabel{ExecutorLabel: "addition"},
-					InputDefinitions: &pipelinespec.ComponentInputsSpec{
-						Parameters: map[string]*pipelinespec.ComponentInputsSpec_ParameterSpec{
-							"a": {Type: pipelinespec.PrimitiveType_DOUBLE},
-							"b": {Type: pipelinespec.PrimitiveType_DOUBLE},
-						},
-					},
-					OutputDefinitions: &pipelinespec.ComponentOutputsSpec{
-						Parameters: map[string]*pipelinespec.ComponentOutputsSpec_ParameterSpec{
-							"Output": {Type: pipelinespec.PrimitiveType_DOUBLE},
-						},
-					},
-				},
-				nil,
-				1,
-				"MyPipeline",
-				"a1b2c3d4-a1b2-a1b2-a1b2-a1b2c3d4e5f6",
-			},
-			"",
-			"nodeSelector",
-		},
-	}
-	for _, tt := range tests {
-		t.Run(tt.name, func(t *testing.T) {
-			got, err := makePodSpecPatch(tt.args.container, tt.args.kubernetesExecCfg, tt.args.componentSpec, tt.args.executorInput, tt.args.executionID, tt.args.pipelineName, tt.args.runID)
-			assert.Nil(t, err)
-			assert.NotEmpty(t, got)
-			if tt.expected != "" {
-				assert.Contains(t, got, tt.expected)
-			}
-			if tt.unexpected != "" {
-				assert.NotContains(t, got, tt.unexpected)
-			}
-		})
-	}
-}
-
-func Test_makePodSpecPatch_acceleratorConfig(t *testing.T) {
-=======
 func Test_initPodSpecPatch_acceleratorConfig(t *testing.T) {
->>>>>>> adea50d7
 	viper.Set("KFP_POD_NAME", "MyWorkflowPod")
 	viper.Set("KFP_POD_UID", "a1b2c3d4-a1b2-a1b2-a1b2-a1b2c3d4e5f6")
 	type args struct {
@@ -411,11 +244,7 @@
 	}
 	for _, tt := range tests {
 		t.Run(tt.name, func(t *testing.T) {
-<<<<<<< HEAD
-			got, err := makePodSpecPatch(tt.args.container, nil, tt.args.componentSpec, tt.args.executorInput, tt.args.executionID, tt.args.pipelineName, tt.args.runID)
-=======
 			podSpec, err := initPodSpecPatch(tt.args.container, tt.args.componentSpec, tt.args.executorInput, tt.args.executionID, tt.args.pipelineName, tt.args.runID)
->>>>>>> adea50d7
 			if tt.wantErr {
 				assert.Nil(t, podSpec)
 				assert.NotNil(t, err)
