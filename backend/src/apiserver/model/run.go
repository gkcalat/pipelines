--- conflicted
+++ resolved
@@ -313,12 +313,12 @@
 }
 
 var runAPIToModelFieldMap = map[string]string{
-<<<<<<< HEAD
 	"run_id":           "UUID", // added in API v2
 	"id":               "UUID",
 	"display_name":     "DisplayName", // added in API v2
 	"name":             "DisplayName",
 	"created_at":       "CreatedAtInSec",
+	"finished_at":      "FinishedAtInSec",
 	"description":      "Description",
 	"scheduled_at":     "ScheduledAtInSec",
 	"storage_state":    "StorageState",
@@ -329,16 +329,6 @@
 	"state_history":    "StateHistory",            // added in API v2
 	"runtime_details":  "PipelineRuntimeManifest", // added in API v2
 	"recurring_run_id": "RecurringRunId",          // added in API v2
-=======
-	"id":            "UUID",
-	"name":          "DisplayName",
-	"created_at":    "CreatedAtInSec",
-	"description":   "Description",
-	"scheduled_at":  "ScheduledAtInSec",
-	"storage_state": "StorageState",
-	"status":        "Conditions",
-	"finished_at":   "FinishedAtInSec",
->>>>>>> fe387161
 }
 
 // APIToModelFieldMap returns a map from API names to field names for model Run.
