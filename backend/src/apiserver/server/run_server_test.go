// Copyright 2018-2022 The Kubeflow Authors
//
// Licensed under the Apache License, Version 2.0 (the "License");
// you may not use this file except in compliance with the License.
// You may obtain a copy of the License at
//
// https://www.apache.org/licenses/LICENSE-2.0
//
// Unless required by applicable law or agreed to in writing, software
// distributed under the License is distributed on an "AS IS" BASIS,
// WITHOUT WARRANTIES OR CONDITIONS OF ANY KIND, either express or implied.
// See the License for the specific language governing permissions and
// limitations under the License.

package server

import (
	"context"
	"strings"
	"testing"
	"time"

	"google.golang.org/protobuf/testing/protocmp"

	"github.com/argoproj/argo-workflows/v3/pkg/apis/workflow/v1alpha1"
	"github.com/ghodss/yaml"
	"github.com/golang/protobuf/ptypes/timestamp"
	"github.com/google/go-cmp/cmp"
	"github.com/google/go-cmp/cmp/cmpopts"
	apiv1beta1 "github.com/kubeflow/pipelines/backend/api/v1beta1/go_client"
	apiv2beta1 "github.com/kubeflow/pipelines/backend/api/v2beta1/go_client"
	kfpauth "github.com/kubeflow/pipelines/backend/src/apiserver/auth"
	"github.com/kubeflow/pipelines/backend/src/apiserver/client"
	"github.com/kubeflow/pipelines/backend/src/apiserver/common"
	"github.com/kubeflow/pipelines/backend/src/apiserver/resource"
	"github.com/kubeflow/pipelines/backend/src/apiserver/template"
	"github.com/kubeflow/pipelines/backend/src/common/util"
	"github.com/spf13/viper"
	"github.com/stretchr/testify/assert"
	"google.golang.org/grpc/codes"
	"google.golang.org/grpc/metadata"
	"google.golang.org/protobuf/types/known/structpb"
	authorizationv1 "k8s.io/api/authorization/v1"
	v1 "k8s.io/apimachinery/pkg/apis/meta/v1"
	"k8s.io/apimachinery/pkg/types"
)

var metricV1 = &apiv1beta1.RunMetric{
	Name:   "metric-1",
	NodeId: "node-1",
	Value: &apiv1beta1.RunMetric_NumberValue{
		NumberValue: 0.88,
	},
	Format: apiv1beta1.RunMetric_RAW,
}

var metric = &apiv2beta1.RunMetric{
	DisplayName: "metric-1",
	NodeId:      "node-1",
	Value: &apiv2beta1.RunMetric_NumberValue{
		NumberValue: 0.88,
	},
	Format: apiv2beta1.RunMetric_RAW,
}

func TestCreateRunV1_V1Params(t *testing.T) {
	clients, manager, experiment := initWithExperiment(t)
	defer clients.Close()
	server := NewRunServer(manager, &RunServerOptions{CollectMetrics: false})
	run := &apiv1beta1.Run{
		Name:               "run1",
		ResourceReferences: validReference,
		PipelineSpec: &apiv1beta1.PipelineSpec{
			WorkflowManifest: testWorkflow.ToStringForStore(),
			Parameters:       []*apiv1beta1.Parameter{{Name: "param1", Value: "world"}},
		},
	}
	runDetail, err := server.CreateRunV1(nil, &apiv1beta1.CreateRunRequest{Run: run})
	assert.Nil(t, err)

	expectedRuntimeWorkflow := testWorkflow.DeepCopy()
	template.AddRuntimeMetadata(expectedRuntimeWorkflow)
	expectedRuntimeWorkflow.Spec.Arguments.Parameters = []v1alpha1.Parameter{
		{Name: "param1", Value: v1alpha1.AnyStringPtr("world")}}
	expectedRuntimeWorkflow.Labels = map[string]string{util.LabelKeyWorkflowRunId: "123e4567-e89b-12d3-a456-426655440000"}
	expectedRuntimeWorkflow.Annotations = map[string]string{util.AnnotationKeyRunName: "run1"}
	expectedRuntimeWorkflow.Spec.ServiceAccountName = "pipeline-runner"
	template := expectedRuntimeWorkflow.Spec.Templates[0]
	expectedRuntimeWorkflow.Spec.Templates[0] = template
	expectedRuntimeWorkflow.Spec.PodMetadata = &v1alpha1.Metadata{
		Labels: map[string]string{
			util.LabelKeyWorkflowRunId: "123e4567-e89b-12d3-a456-426655440000",
		},
	}

	expectedRunDetail := apiv1beta1.RunDetail{
		Run: &apiv1beta1.Run{
			Id:             "123e4567-e89b-12d3-a456-426655440000",
			Name:           "run1",
			ServiceAccount: "pipeline-runner",
			StorageState:   apiv1beta1.Run_STORAGESTATE_AVAILABLE,
			CreatedAt:      &timestamp.Timestamp{Seconds: 2},
			ScheduledAt:    &timestamp.Timestamp{Seconds: 2},
			FinishedAt:     &timestamp.Timestamp{},
			Status:         "Running",
			PipelineSpec: &apiv1beta1.PipelineSpec{
				WorkflowManifest: testWorkflow.ToStringForStore(),
				Parameters:       []*apiv1beta1.Parameter{{Name: "param1", Value: "world"}},
			},
			ResourceReferences: []*apiv1beta1.ResourceReference{
				{
					Key:  &apiv1beta1.ResourceKey{Type: apiv1beta1.ResourceType_EXPERIMENT, Id: experiment.UUID},
					Name: "exp1", Relationship: apiv1beta1.Relationship_OWNER,
				},
			},
		},
		PipelineRuntime: &apiv1beta1.PipelineRuntime{
			WorkflowManifest: util.NewWorkflow(expectedRuntimeWorkflow).ToStringForStore(),
		},
	}
	assert.Equal(t, expectedRunDetail, *runDetail)
}

func TestCreateRunV1_RuntimeParams(t *testing.T) {
	clients, manager, experiment := initWithExperiment(t)
	defer clients.Close()
	server := NewRunServer(manager, &RunServerOptions{CollectMetrics: false})

	listParams := []interface{}{1, 2, 3}
	v2RuntimeListParams, _ := structpb.NewList(listParams)
	structParams := map[string]interface{}{"structParam1": "hello", "structParam2": 32}
	v2RuntimeStructParams, _ := structpb.NewStruct(structParams)

	// Test all parameters types converted to model.RuntimeConfig.Parameters, which is string type
	v2RuntimeParams := map[string]*structpb.Value{
		"param1": &structpb.Value{Kind: &structpb.Value_StringValue{StringValue: "world"}},
		"param2": &structpb.Value{Kind: &structpb.Value_BoolValue{BoolValue: true}},
		"param3": &structpb.Value{Kind: &structpb.Value_ListValue{ListValue: v2RuntimeListParams}},
		"param4": &structpb.Value{Kind: &structpb.Value_NumberValue{NumberValue: 12}},
		"param5": &structpb.Value{Kind: &structpb.Value_StructValue{StructValue: v2RuntimeStructParams}},
	}

	run := &apiv1beta1.Run{
		Name:               "run1",
		ResourceReferences: validReference,
		PipelineSpec: &apiv1beta1.PipelineSpec{
			PipelineManifest: v2SpecHelloWorld,
			RuntimeConfig: &apiv1beta1.PipelineSpec_RuntimeConfig{
				Parameters:   v2RuntimeParams,
				PipelineRoot: "model-pipeline-root",
			},
		},
	}
	runDetail, err := server.CreateRunV1(nil, &apiv1beta1.CreateRunRequest{Run: run})
	assert.Nil(t, err)

	expectedRunDetail := apiv1beta1.RunDetail{
		Run: &apiv1beta1.Run{
			Id:             "123e4567-e89b-12d3-a456-426655440000",
			Name:           "run1",
			ServiceAccount: "pipeline-runner",
			StorageState:   apiv1beta1.Run_STORAGESTATE_AVAILABLE,
			CreatedAt:      &timestamp.Timestamp{Seconds: 2},
			ScheduledAt:    &timestamp.Timestamp{Seconds: 2},
			FinishedAt:     &timestamp.Timestamp{},
			// Status:         "Running",
			Status: "",
			PipelineSpec: &apiv1beta1.PipelineSpec{
				PipelineManifest: v2SpecHelloWorld,
				RuntimeConfig: &apiv1beta1.PipelineSpec_RuntimeConfig{
					Parameters:   v2RuntimeParams,
					PipelineRoot: "model-pipeline-root",
				},
			},
			ResourceReferences: []*apiv1beta1.ResourceReference{
				{
					Key:  &apiv1beta1.ResourceKey{Type: apiv1beta1.ResourceType_EXPERIMENT, Id: experiment.UUID},
					Name: "exp1", Relationship: apiv1beta1.Relationship_OWNER,
				},
			},
		},
		PipelineRuntime: &apiv1beta1.PipelineRuntime{},
	}
	assert.EqualValues(t, expectedRunDetail, *runDetail)
}

func TestCreateRunV1Patch(t *testing.T) {
	clients, manager, experiment := initWithExperiment(t)
	defer clients.Close()
	server := NewRunServer(manager, &RunServerOptions{CollectMetrics: false})
	run := &apiv1beta1.Run{
		Name:               "run1",
		ResourceReferences: validReference,
		PipelineSpec: &apiv1beta1.PipelineSpec{
			WorkflowManifest: testWorkflowPatch.ToStringForStore(),
			Parameters: []*apiv1beta1.Parameter{
				{Name: "param1", Value: "test-default-bucket"},
				{Name: "param2", Value: "test-project-id"}},
		},
	}
	runDetail, err := server.CreateRunV1(nil, &apiv1beta1.CreateRunRequest{Run: run})
	assert.Nil(t, err)

	expectedRuntimeWorkflow := testWorkflowPatch.DeepCopy()
	template.AddRuntimeMetadata(expectedRuntimeWorkflow)
	expectedRuntimeWorkflow.Spec.Arguments.Parameters = []v1alpha1.Parameter{
		{Name: "param1", Value: v1alpha1.AnyStringPtr("test-default-bucket")},
		{Name: "param2", Value: v1alpha1.AnyStringPtr("test-project-id")},
	}
	expectedRuntimeWorkflow.Labels = map[string]string{util.LabelKeyWorkflowRunId: "123e4567-e89b-12d3-a456-426655440000"}
	expectedRuntimeWorkflow.Annotations = map[string]string{util.AnnotationKeyRunName: "run1"}
	expectedRuntimeWorkflow.Spec.ServiceAccountName = "pipeline-runner"
	template := expectedRuntimeWorkflow.Spec.Templates[0]
	expectedRuntimeWorkflow.Spec.Templates[0] = template
	expectedRuntimeWorkflow.Spec.PodMetadata = &v1alpha1.Metadata{
		Labels: map[string]string{
			util.LabelKeyWorkflowRunId: "123e4567-e89b-12d3-a456-426655440000",
		},
	}

	expectedRunDetail := apiv1beta1.RunDetail{
		Run: &apiv1beta1.Run{
			Id:             "123e4567-e89b-12d3-a456-426655440000",
			Name:           "run1",
			ServiceAccount: "pipeline-runner",
			StorageState:   apiv1beta1.Run_STORAGESTATE_AVAILABLE,
			CreatedAt:      &timestamp.Timestamp{Seconds: 2},
			ScheduledAt:    &timestamp.Timestamp{Seconds: 2},
			FinishedAt:     &timestamp.Timestamp{},
			PipelineSpec: &apiv1beta1.PipelineSpec{
				WorkflowManifest: testWorkflowPatch.ToStringForStore(),
				Parameters: []*apiv1beta1.Parameter{
					{Name: "param1", Value: "test-default-bucket"},
					{Name: "param2", Value: "test-project-id"},
				},
			},
			ResourceReferences: []*apiv1beta1.ResourceReference{
				{
					Key:  &apiv1beta1.ResourceKey{Type: apiv1beta1.ResourceType_EXPERIMENT, Id: experiment.UUID},
					Name: "exp1", Relationship: apiv1beta1.Relationship_OWNER,
				},
			},
		},
		PipelineRuntime: &apiv1beta1.PipelineRuntime{
			WorkflowManifest: util.NewWorkflow(expectedRuntimeWorkflow).ToStringForStore(),
		},
	}
	assert.Equal(t, expectedRunDetail, *runDetail)
}

func TestCreateRunV1_Unauthorized(t *testing.T) {
	viper.Set(common.MultiUserMode, "true")
	defer viper.Set(common.MultiUserMode, "false")

	userIdentity := "user@google.com"
	md := metadata.New(map[string]string{common.GoogleIAPUserIdentityHeader: common.GoogleIAPUserIdentityPrefix + userIdentity})
	ctx := metadata.NewIncomingContext(context.Background(), md)

	clients, manager, _ := initWithExperiment_SubjectAccessReview_Unauthorized(t)
	defer clients.Close()

	server := NewRunServer(manager, &RunServerOptions{CollectMetrics: false})
	run := &apiv1beta1.Run{
		Name:               "run1",
		ResourceReferences: validReference,
		PipelineSpec: &apiv1beta1.PipelineSpec{
			WorkflowManifest: testWorkflow.ToStringForStore(),
			Parameters:       []*apiv1beta1.Parameter{{Name: "param1", Value: "world"}},
		},
	}
	_, err := server.CreateRunV1(ctx, &apiv1beta1.CreateRunRequest{Run: run})
	assert.NotNil(t, err)
	resourceAttributes := &authorizationv1.ResourceAttributes{
		Namespace: "ns1",
		Verb:      common.RbacResourceVerbCreate,
		Group:     common.RbacPipelinesGroup,
		Version:   common.RbacPipelinesVersion,
		Resource:  common.RbacResourceTypeRuns,
		Name:      "run1",
	}
	assert.EqualError(
		t,
		err,
		wrapFailedAuthzRequestError(wrapFailedAuthzApiResourcesError(getPermissionDeniedError(userIdentity, resourceAttributes))).Error(),
	)
}

func TestCreateRunV1_Multiuser(t *testing.T) {
	viper.Set(common.MultiUserMode, "true")
	viper.Set(common.DefaultPipelineRunnerServiceAccountFlag, "default-editor")
	defer viper.Set(common.MultiUserMode, "false")
	defer viper.Set(common.DefaultPipelineRunnerServiceAccountFlag, "pipeline-runner")

	md := metadata.New(map[string]string{common.GoogleIAPUserIdentityHeader: common.GoogleIAPUserIdentityPrefix + "user@google.com"})
	ctx := metadata.NewIncomingContext(context.Background(), md)

	clients, manager, experiment := initWithExperiment(t)
	defer clients.Close()
	server := NewRunServer(manager, &RunServerOptions{CollectMetrics: false})
	run := &apiv1beta1.Run{
		Name:               "run1",
		ResourceReferences: validReference,
		PipelineSpec: &apiv1beta1.PipelineSpec{
			WorkflowManifest: testWorkflow.ToStringForStore(),
			Parameters:       []*apiv1beta1.Parameter{{Name: "param1", Value: "world"}},
		},
	}
	runDetail, err := server.CreateRunV1(ctx, &apiv1beta1.CreateRunRequest{Run: run})
	assert.Nil(t, err)

	expectedRuntimeWorkflow := testWorkflow.DeepCopy()
	template.AddRuntimeMetadata(expectedRuntimeWorkflow)
	expectedRuntimeWorkflow.Spec.Arguments.Parameters = []v1alpha1.Parameter{
		{Name: "param1", Value: v1alpha1.AnyStringPtr("world")}}
	expectedRuntimeWorkflow.Labels = map[string]string{util.LabelKeyWorkflowRunId: "123e4567-e89b-12d3-a456-426655440000"}
	expectedRuntimeWorkflow.Annotations = map[string]string{util.AnnotationKeyRunName: "run1"}
	expectedRuntimeWorkflow.Spec.ServiceAccountName = "default-editor" // In multi-user mode, we use default service account.
	template := expectedRuntimeWorkflow.Spec.Templates[0]
	expectedRuntimeWorkflow.Spec.Templates[0] = template
	expectedRuntimeWorkflow.Spec.PodMetadata = &v1alpha1.Metadata{
		Labels: map[string]string{
			util.LabelKeyWorkflowRunId: "123e4567-e89b-12d3-a456-426655440000",
		},
	}

	expectedRunDetail := apiv1beta1.RunDetail{
		Run: &apiv1beta1.Run{
			Id:             "123e4567-e89b-12d3-a456-426655440000",
			Name:           "run1",
			Status:         "Running",
			ServiceAccount: "default-editor",
			StorageState:   apiv1beta1.Run_STORAGESTATE_AVAILABLE,
			CreatedAt:      &timestamp.Timestamp{Seconds: 2},
			ScheduledAt:    &timestamp.Timestamp{Seconds: 2},
			FinishedAt:     &timestamp.Timestamp{},
			PipelineSpec: &apiv1beta1.PipelineSpec{
				WorkflowManifest: testWorkflow.ToStringForStore(),
				Parameters:       []*apiv1beta1.Parameter{{Name: "param1", Value: "world"}},
			},
			ResourceReferences: []*apiv1beta1.ResourceReference{
				{
					Key:  &apiv1beta1.ResourceKey{Type: apiv1beta1.ResourceType_EXPERIMENT, Id: experiment.UUID},
					Name: "exp1", Relationship: apiv1beta1.Relationship_OWNER,
				},
			},
		},
		PipelineRuntime: &apiv1beta1.PipelineRuntime{
			WorkflowManifest: util.NewWorkflow(expectedRuntimeWorkflow).ToStringForStore(),
		},
	}
	assert.Equal(t, expectedRunDetail, *runDetail)
}

func TestCreateRun(t *testing.T) {
	clients, manager, experiment := initWithExperiment(t)
	defer clients.Close()
	server := NewRunServer(manager, &RunServerOptions{CollectMetrics: false})

	listParams := []interface{}{1, 2, 3}
	v2RuntimeListParams, _ := structpb.NewList(listParams)
	structParams := map[string]interface{}{"structParam1": "hello", "structParam2": 32}
	v2RuntimeStructParams, _ := structpb.NewStruct(structParams)

	// Test all parameters types converted to model.RuntimeConfig.Parameters, which is string type
	v2RuntimeParams := map[string]*structpb.Value{
		"param1": &structpb.Value{Kind: &structpb.Value_StringValue{StringValue: "world"}},
		"param2": &structpb.Value{Kind: &structpb.Value_BoolValue{BoolValue: true}},
		"param3": &structpb.Value{Kind: &structpb.Value_ListValue{ListValue: v2RuntimeListParams}},
		"param4": &structpb.Value{Kind: &structpb.Value_NumberValue{NumberValue: 12}},
		"param5": &structpb.Value{Kind: &structpb.Value_StructValue{StructValue: v2RuntimeStructParams}},
	}

	pipelineSpecStruct := &structpb.Struct{}
	yaml.Unmarshal([]byte(v2SpecHelloWorld), pipelineSpecStruct)

	run := &apiv2beta1.Run{
		DisplayName:  "run1",
		ExperimentId: experiment.UUID,
		PipelineSource: &apiv2beta1.Run_PipelineSpec{
			PipelineSpec: pipelineSpecStruct,
		},
		RuntimeConfig: &apiv2beta1.RuntimeConfig{
			Parameters:   v2RuntimeParams,
			PipelineRoot: "model-pipeline-root",
		},
	}
	run, err := server.CreateRun(nil, &apiv2beta1.CreateRunRequest{Run: run})
	assert.Nil(t, err)

	expectedRun := &apiv2beta1.Run{
		RunId:          "123e4567-e89b-12d3-a456-426655440000",
		ExperimentId:   experiment.UUID,
		DisplayName:    "run1",
		ServiceAccount: "pipeline-runner",
		StorageState:   apiv2beta1.Run_AVAILABLE,
		CreatedAt:      &timestamp.Timestamp{Seconds: 2},
		ScheduledAt:    &timestamp.Timestamp{Seconds: 2},
		FinishedAt:     &timestamp.Timestamp{},
		PipelineSource: &apiv2beta1.Run_PipelineSpec{
			PipelineSpec: pipelineSpecStruct,
		},
		RuntimeConfig: &apiv2beta1.RuntimeConfig{
			Parameters:   v2RuntimeParams,
			PipelineRoot: "model-pipeline-root",
		},
	}
	assert.EqualValues(t, expectedRun, run)
}

func TestGetRun(t *testing.T) {
	clients, manager, experiment := initWithExperiment(t)
	defer clients.Close()
	server := NewRunServer(manager, &RunServerOptions{CollectMetrics: false})

	listParams := []interface{}{1, 2, 3}
	v2RuntimeListParams, _ := structpb.NewList(listParams)
	structParams := map[string]interface{}{"structParam1": "hello", "structParam2": 32}
	v2RuntimeStructParams, _ := structpb.NewStruct(structParams)

	// Test all parameters types converted to model.RuntimeConfig.Parameters, which is string type
	v2RuntimeParams := map[string]*structpb.Value{
		"param1": &structpb.Value{Kind: &structpb.Value_StringValue{StringValue: "world"}},
		"param2": &structpb.Value{Kind: &structpb.Value_BoolValue{BoolValue: true}},
		"param3": &structpb.Value{Kind: &structpb.Value_ListValue{ListValue: v2RuntimeListParams}},
		"param4": &structpb.Value{Kind: &structpb.Value_NumberValue{NumberValue: 12}},
		"param5": &structpb.Value{Kind: &structpb.Value_StructValue{StructValue: v2RuntimeStructParams}},
	}

	pipelineSpecStruct := &structpb.Struct{}
	yaml.Unmarshal([]byte(v2SpecHelloWorld), pipelineSpecStruct)

	run := &apiv2beta1.Run{
		DisplayName:  "run1",
		ExperimentId: experiment.UUID,
		PipelineSource: &apiv2beta1.Run_PipelineSpec{
			PipelineSpec: pipelineSpecStruct,
		},
		RuntimeConfig: &apiv2beta1.RuntimeConfig{
			Parameters:   v2RuntimeParams,
			PipelineRoot: "model-pipeline-root",
		},
	}
	returnedRun, err := server.CreateRun(nil, &apiv2beta1.CreateRunRequest{Run: run})
	assert.Nil(t, err)

	expectedRun := &apiv2beta1.Run{
		RunId:          "123e4567-e89b-12d3-a456-426655440000",
		ExperimentId:   experiment.UUID,
		DisplayName:    "run1",
		ServiceAccount: "pipeline-runner",
		StorageState:   apiv2beta1.Run_AVAILABLE,
		CreatedAt:      &timestamp.Timestamp{Seconds: 2},
		ScheduledAt:    &timestamp.Timestamp{Seconds: 2},
		FinishedAt:     &timestamp.Timestamp{},
		PipelineSource: &apiv2beta1.Run_PipelineSpec{
			PipelineSpec: pipelineSpecStruct,
		},
		RuntimeConfig: &apiv2beta1.RuntimeConfig{
			Parameters:   v2RuntimeParams,
			PipelineRoot: "model-pipeline-root",
		},
	}

	newRun, err := server.GetRun(nil, &apiv2beta1.GetRunRequest{RunId: returnedRun.RunId})
	assert.Nil(t, err)
	assert.EqualValues(t, expectedRun, newRun)
}

func TestListRunsV1(t *testing.T) {
	clients, manager, experiment := initWithExperiment(t)
	defer clients.Close()
	server := NewRunServer(manager, &RunServerOptions{CollectMetrics: false})
	run := &apiv1beta1.Run{
		Name:               "run1",
		ResourceReferences: validReference,
		PipelineSpec: &apiv1beta1.PipelineSpec{
			WorkflowManifest: testWorkflow.ToStringForStore(),
			Parameters:       []*apiv1beta1.Parameter{{Name: "param1", Value: "world"}},
		},
	}
	_, err := server.CreateRunV1(nil, &apiv1beta1.CreateRunRequest{Run: run})
	assert.Nil(t, err)

	expectedRun := &apiv1beta1.Run{
		Id:             "123e4567-e89b-12d3-a456-426655440000",
		Name:           "run1",
		ServiceAccount: "pipeline-runner",
		StorageState:   apiv1beta1.Run_STORAGESTATE_AVAILABLE,
		CreatedAt:      &timestamp.Timestamp{Seconds: 2},
		ScheduledAt:    &timestamp.Timestamp{Seconds: 2},
		FinishedAt:     &timestamp.Timestamp{},
		Status:         "Running",
		PipelineSpec: &apiv1beta1.PipelineSpec{
			WorkflowManifest: testWorkflow.ToStringForStore(),
			Parameters:       []*apiv1beta1.Parameter{{Name: "param1", Value: "world"}},
		},
		ResourceReferences: []*apiv1beta1.ResourceReference{
			{
				Key:  &apiv1beta1.ResourceKey{Type: apiv1beta1.ResourceType_EXPERIMENT, Id: experiment.UUID},
				Name: "exp1", Relationship: apiv1beta1.Relationship_OWNER,
			},
		},
	}
	listRunsResponse, err := server.ListRunsV1(nil, &apiv1beta1.ListRunsRequest{})
	assert.Nil(t, err)
	assert.Equal(t, 1, len(listRunsResponse.Runs))
	assert.Equal(t, expectedRun, listRunsResponse.Runs[0])
}

func TestListRunsV1_Unauthorized(t *testing.T) {
	viper.Set(common.MultiUserMode, "true")
	defer viper.Set(common.MultiUserMode, "false")

	userIdentity := "user@google.com"
	md := metadata.New(map[string]string{common.GoogleIAPUserIdentityHeader: common.GoogleIAPUserIdentityPrefix + userIdentity})
	ctx := metadata.NewIncomingContext(context.Background(), md)

	clients, manager, _ := initWithExperiment_SubjectAccessReview_Unauthorized(t)
	defer clients.Close()

	server := NewRunServer(manager, &RunServerOptions{CollectMetrics: false})
	_, err := server.ListRunsV1(ctx, &apiv1beta1.ListRunsRequest{
		ResourceReferenceKey: &apiv1beta1.ResourceKey{
			Type: apiv1beta1.ResourceType_NAMESPACE,
			Id:   "ns1",
		},
	})
	assert.NotNil(t, err)
	resourceAttributes := &authorizationv1.ResourceAttributes{
		Namespace: "ns1",
		Verb:      common.RbacResourceVerbList,
		Group:     common.RbacPipelinesGroup,
		Version:   common.RbacPipelinesVersion,
		Resource:  common.RbacResourceTypeRuns,
	}
	assert.EqualError(
		t,
		err,
		util.Wrap(
			wrapFailedAuthzApiResourcesError(getPermissionDeniedError(userIdentity, resourceAttributes)),
			"Failed to authorize with namespace resource reference.").Error(),
	)
}

func TestListRunsV1_Multiuser(t *testing.T) {
	viper.Set(common.MultiUserMode, "true")
	defer viper.Set(common.MultiUserMode, "false")

	md := metadata.New(map[string]string{common.GoogleIAPUserIdentityHeader: common.GoogleIAPUserIdentityPrefix + "user@google.com"})
	ctx := metadata.NewIncomingContext(context.Background(), md)

	clients, manager, experiment := initWithExperiment(t)
	defer clients.Close()
	server := NewRunServer(manager, &RunServerOptions{CollectMetrics: false})
	run := &apiv1beta1.Run{
		Name:               "run1",
		ResourceReferences: validReference,
		PipelineSpec: &apiv1beta1.PipelineSpec{
			WorkflowManifest: testWorkflow.ToStringForStore(),
			Parameters:       []*apiv1beta1.Parameter{{Name: "param1", Value: "world"}},
		},
	}
	_, err := server.CreateRunV1(ctx, &apiv1beta1.CreateRunRequest{Run: run})
	assert.Nil(t, err)

	expectedRuns := []*apiv1beta1.Run{{
		Id:             "123e4567-e89b-12d3-a456-426655440000",
		Name:           "run1",
		ServiceAccount: "pipeline-runner",
		StorageState:   apiv1beta1.Run_STORAGESTATE_AVAILABLE,
		CreatedAt:      &timestamp.Timestamp{Seconds: 2},
		ScheduledAt:    &timestamp.Timestamp{Seconds: 2},
		FinishedAt:     &timestamp.Timestamp{},
		Status:         "Running",
		PipelineSpec: &apiv1beta1.PipelineSpec{
			WorkflowManifest: testWorkflow.ToStringForStore(),
			Parameters:       []*apiv1beta1.Parameter{{Name: "param1", Value: "world"}},
		},
		ResourceReferences: []*apiv1beta1.ResourceReference{
			{
				Key:  &apiv1beta1.ResourceKey{Type: apiv1beta1.ResourceType_EXPERIMENT, Id: experiment.UUID},
				Name: "exp1", Relationship: apiv1beta1.Relationship_OWNER,
			},
		},
	}}
	expectedRunsEmpty := []*apiv1beta1.Run{}

	tests := []struct {
		name         string
		request      *apiv1beta1.ListRunsRequest
		wantError    bool
		errorMessage string
		expectedRuns []*apiv1beta1.Run
	}{
		{
			"Valid - filter by experiment",
			&apiv1beta1.ListRunsRequest{
				ResourceReferenceKey: &apiv1beta1.ResourceKey{
					Type: apiv1beta1.ResourceType_EXPERIMENT,
					Id:   "123e4567-e89b-12d3-a456-426655440000",
				},
			},
			false,
			"",
			expectedRuns,
		},
		{
			"Valid - filter by namespace",
			&apiv1beta1.ListRunsRequest{
				ResourceReferenceKey: &apiv1beta1.ResourceKey{
					Type: apiv1beta1.ResourceType_NAMESPACE,
					Id:   "ns1",
				},
			},
			false,
			"",
			expectedRuns,
		},
		{
			"Vailid - filter by namespace - no result",
			&apiv1beta1.ListRunsRequest{
				ResourceReferenceKey: &apiv1beta1.ResourceKey{
					Type: apiv1beta1.ResourceType_NAMESPACE,
					Id:   "no-such-ns",
				},
			},
			false,
			"",
			expectedRunsEmpty,
		},
		{
			"Invalid - no filter",
			&apiv1beta1.ListRunsRequest{},
			true,
			"ListRuns must filter by resource reference",
			nil,
		},
		{
			"Inalid - invalid filter type",
			&apiv1beta1.ListRunsRequest{
				ResourceReferenceKey: &apiv1beta1.ResourceKey{
					Type: apiv1beta1.ResourceType_UNKNOWN_RESOURCE_TYPE,
					Id:   "unknown",
				},
			},
			true,
			"Unrecognized resource reference type",
			nil,
		},
	}

	for _, tc := range tests {
		response, err := server.ListRunsV1(ctx, tc.request)

		if tc.wantError {
			if err == nil {
				t.Errorf("TestListRuns_Multiuser(%v) expect error but got nil", tc.name)
			} else if !strings.Contains(err.Error(), tc.errorMessage) {
				t.Errorf("TestListRuns_Multiusert(%v) expect error containing: %v, but got: %v", tc.name, tc.errorMessage, err)
			}
		} else {
			if err != nil {
				t.Errorf("TestListRuns_Multiuser(%v) expect no error but got %v", tc.name, err)
			} else if !cmp.Equal(tc.expectedRuns, response.Runs, cmpopts.EquateEmpty(), protocmp.Transform(), cmpopts.IgnoreFields(apiv1beta1.Run{}, "ScheduledAt", "FinishedAt", "CreatedAt")) {
				t.Errorf("TestListRuns_Multiuser(%v) expect (%+v) but got (%+v)", tc.name, tc.expectedRuns, response.Runs)
			}
		}
	}

}

func TestListRuns(t *testing.T) {
	clients, manager, experiment := initWithExperiment(t)
	defer clients.Close()
	server := NewRunServer(manager, &RunServerOptions{CollectMetrics: false})
	pipelineSpecStruct := &structpb.Struct{}
	yaml.Unmarshal([]byte(v2SpecHelloWorld), pipelineSpecStruct)

	run := &apiv2beta1.Run{
		DisplayName:  "run1",
		ExperimentId: experiment.UUID,
		PipelineSource: &apiv2beta1.Run_PipelineSpec{
			PipelineSpec: pipelineSpecStruct,
		},
		RuntimeConfig: &apiv2beta1.RuntimeConfig{
			PipelineRoot: "model-pipeline-root",
		},
	}
	_, err := server.CreateRun(nil, &apiv2beta1.CreateRunRequest{Run: run})
	assert.Nil(t, err)

	expectedRun := &apiv2beta1.Run{
		RunId:          "123e4567-e89b-12d3-a456-426655440000",
		ExperimentId:   experiment.UUID,
		DisplayName:    "run1",
		ServiceAccount: "pipeline-runner",
		StorageState:   apiv2beta1.Run_AVAILABLE,
		CreatedAt:      &timestamp.Timestamp{Seconds: 2},
		ScheduledAt:    &timestamp.Timestamp{Seconds: 2},
		FinishedAt:     &timestamp.Timestamp{},
		PipelineSource: &apiv2beta1.Run_PipelineSpec{
			PipelineSpec: pipelineSpecStruct,
		},
		RuntimeConfig: &apiv2beta1.RuntimeConfig{
			PipelineRoot: "model-pipeline-root",
		},
	}

	listRunsResponse, err := server.ListRuns(nil, &apiv2beta1.ListRunsRequest{})
	assert.Nil(t, err)
	assert.Equal(t, 1, len(listRunsResponse.Runs))
	assert.Equal(t, expectedRun, listRunsResponse.Runs[0])
}

func TestvalidateCreateRunRequestV1(t *testing.T) {
	clients, manager, _ := initWithExperiment(t)
	defer clients.Close()
	server := NewRunServer(manager, &RunServerOptions{CollectMetrics: false})
	run := &apiv1beta1.Run{
		Name:               "run1",
		ResourceReferences: validReference,
		PipelineSpec: &apiv1beta1.PipelineSpec{
			WorkflowManifest: testWorkflow.ToStringForStore(),
			Parameters:       []*apiv1beta1.Parameter{{Name: "param1", Value: "world"}},
		},
	}
	err := server.validateCreateRunRequestV1(&apiv1beta1.CreateRunRequest{Run: run})
	assert.Nil(t, err)
}

func TestvalidateCreateRunRequestV1_WithPipelineVersionReference(t *testing.T) {
	clients, manager, _ := initWithExperimentAndPipelineVersion(t)
	defer clients.Close()
	server := NewRunServer(manager, &RunServerOptions{CollectMetrics: false})
	run := &apiv1beta1.Run{
		Name:               "run1",
		ResourceReferences: validReferencesOfExperimentAndPipelineVersion,
	}
	err := server.validateCreateRunRequestV1(&apiv1beta1.CreateRunRequest{Run: run})
	assert.Nil(t, err)
}

func TestvalidateCreateRunRequestV1_EmptyName(t *testing.T) {
	clients, manager, _ := initWithExperiment(t)
	defer clients.Close()
	server := NewRunServer(manager, &RunServerOptions{CollectMetrics: false})
	run := &apiv1beta1.Run{
		ResourceReferences: validReference,
		PipelineSpec: &apiv1beta1.PipelineSpec{
			WorkflowManifest: testWorkflow.ToStringForStore(),
			Parameters:       []*apiv1beta1.Parameter{{Name: "param1", Value: "world"}},
		},
	}
	err := server.validateCreateRunRequestV1(&apiv1beta1.CreateRunRequest{Run: run})
	assert.NotNil(t, err)
	assert.Contains(t, err.Error(), "The run name is empty")
}

func TestvalidateCreateRunRequestV1_InvalidPipelineVersionReference(t *testing.T) {
	clients, manager, _ := initWithExperiment(t)
	defer clients.Close()
	server := NewRunServer(manager, &RunServerOptions{CollectMetrics: false})
	run := &apiv1beta1.Run{
		Name:               "run1",
		ResourceReferences: referencesOfExperimentAndInvalidPipelineVersion,
	}
	err := server.validateCreateRunRequestV1(&apiv1beta1.CreateRunRequest{Run: run})
	assert.NotNil(t, err)
	assert.Contains(t, err.Error(), "Get pipelineVersionId failed.")
}

func TestvalidateCreateRunRequestV1_NoExperiment(t *testing.T) {
	clients, manager, _ := initWithExperiment(t)
	defer clients.Close()
	server := NewRunServer(manager, &RunServerOptions{CollectMetrics: false})
	run := &apiv1beta1.Run{
		Name:               "run1",
		ResourceReferences: nil,
		PipelineSpec: &apiv1beta1.PipelineSpec{
			WorkflowManifest: testWorkflow.ToStringForStore(),
			Parameters:       []*apiv1beta1.Parameter{{Name: "param1", Value: "world"}},
		},
	}
	err := server.validateCreateRunRequestV1(&apiv1beta1.CreateRunRequest{Run: run})
	assert.Nil(t, err)
}

func TestvalidateCreateRunRequestV1_NilPipelineSpecAndEmptyPipelineVersion(t *testing.T) {
	clients, manager, _ := initWithExperiment(t)
	defer clients.Close()
	server := NewRunServer(manager, &RunServerOptions{CollectMetrics: false})
	run := &apiv1beta1.Run{
		Name:               "run1",
		ResourceReferences: validReference,
	}
	err := server.validateCreateRunRequestV1(&apiv1beta1.CreateRunRequest{Run: run})
	assert.NotNil(t, err)
	assert.Contains(t, err.Error(), "Please specify a pipeline by providing a (workflow manifest or pipeline manifest) or (pipeline id or/and pipeline version).")
}

func TestvalidateCreateRunRequestV1_WorkflowManifestAndPipelineVersion(t *testing.T) {
	clients, manager, _ := initWithExperimentAndPipelineVersion(t)
	defer clients.Close()
	server := NewRunServer(manager, &RunServerOptions{CollectMetrics: false})
	run := &apiv1beta1.Run{
		Name:               "run1",
		ResourceReferences: validReferencesOfExperimentAndPipelineVersion,
		PipelineSpec: &apiv1beta1.PipelineSpec{
			WorkflowManifest: testWorkflow.ToStringForStore(),
			Parameters:       []*apiv1beta1.Parameter{{Name: "param1", Value: "world"}},
		},
	}
	err := server.validateCreateRunRequestV1(&apiv1beta1.CreateRunRequest{Run: run})
	assert.NotNil(t, err)
	assert.Contains(t, err.Error(), "Please don't specify a pipeline version or pipeline ID when you specify a workflow manifest or pipeline manifest.")
}

func TestvalidateCreateRunRequestV1_InvalidPipelineSpec(t *testing.T) {
	clients, manager, _ := initWithExperiment(t)
	defer clients.Close()
	server := NewRunServer(manager, &RunServerOptions{CollectMetrics: false})
	run := &apiv1beta1.Run{
		Name:               "run1",
		ResourceReferences: validReference,
<<<<<<< HEAD
		PipelineSpec: &api.PipelineSpec{
			PipelineId:       common.DefaultFakeUUID,
=======
		PipelineSpec: &apiv1beta1.PipelineSpec{
			PipelineId:       resource.DefaultFakeUUID,
>>>>>>> d5244644
			WorkflowManifest: testWorkflow.ToStringForStore(),
			Parameters:       []*apiv1beta1.Parameter{{Name: "param1", Value: "world"}},
		},
	}
	err := server.validateCreateRunRequestV1(&apiv1beta1.CreateRunRequest{Run: run})
	assert.NotNil(t, err)
	assert.Contains(t, err.Error(), "Please don't specify a pipeline version or pipeline ID when you specify a workflow manifest or pipeline manifest.")
}

func TestvalidateCreateRunRequestV1_TooMuchParameters(t *testing.T) {
	clients, manager, _ := initWithExperiment(t)
	defer clients.Close()
	server := NewRunServer(manager, &RunServerOptions{CollectMetrics: false})

	var params []*apiv1beta1.Parameter
	// Create a long enough parameter string so it exceed the length limit of parameter.
	for i := 0; i < 10000; i++ {
		params = append(params, &apiv1beta1.Parameter{Name: "param2", Value: "world"})
	}
	run := &apiv1beta1.Run{
		Name:               "run1",
		ResourceReferences: validReference,
		PipelineSpec: &apiv1beta1.PipelineSpec{
			WorkflowManifest: testWorkflow.ToStringForStore(),
			Parameters:       params,
		},
	}

	err := server.validateCreateRunRequestV1(&apiv1beta1.CreateRunRequest{Run: run})
	assert.NotNil(t, err)
	assert.Contains(t, err.Error(), "The input parameter length exceed maximum size")
}

func TestvalidateCreateRunRequest(t *testing.T) {
	clients, manager, experiment := initWithExperiment(t)
	defer clients.Close()
	server := NewRunServer(manager, &RunServerOptions{CollectMetrics: false})
	pipelineSpecStruct := &structpb.Struct{}
	yaml.Unmarshal([]byte(v2SpecHelloWorld), pipelineSpecStruct)

	run := &apiv2beta1.Run{
		DisplayName:  "run1",
		ExperimentId: experiment.UUID,
		PipelineSource: &apiv2beta1.Run_PipelineSpec{
			PipelineSpec: pipelineSpecStruct,
		},
		RuntimeConfig: &apiv2beta1.RuntimeConfig{
			PipelineRoot: "model-pipeline-root",
		},
	}
	err := server.validateCreateRunRequest(&apiv2beta1.CreateRunRequest{Run: run})
	assert.Nil(t, err)
}

func TestReportRunMetricsV1_RunNotFound(t *testing.T) {
	httpServer := getMockServer(t)
	// Close the server when test finishes
	defer httpServer.Close()

	clientManager, resourceManager, _ := initWithOneTimeRun(t)
	defer clientManager.Close()
	runServer := RunServer{resourceManager: resourceManager, options: &RunServerOptions{CollectMetrics: false}}

	_, err := runServer.ReportRunMetricsV1(context.Background(), &apiv1beta1.ReportRunMetricsRequest{
		RunId: "1",
	})
	AssertUserError(t, err, codes.NotFound)
}

func TestReportRunMetricsV1_Succeed(t *testing.T) {
	viper.Set(common.MultiUserMode, "true")
	defer viper.Set(common.MultiUserMode, "false")
	md := metadata.New(map[string]string{common.GoogleIAPUserIdentityHeader: common.GoogleIAPUserIdentityPrefix + "user@google.com"})
	ctx := metadata.NewIncomingContext(context.Background(), md)

	clientManager, resourceManager, runDetails := initWithOneTimeRun(t)
	defer clientManager.Close()
	runServer := RunServer{resourceManager: resourceManager, options: &RunServerOptions{CollectMetrics: false}}

	response, err := runServer.ReportRunMetricsV1(ctx, &apiv1beta1.ReportRunMetricsRequest{
		RunId:   runDetails.UUID,
		Metrics: []*apiv1beta1.RunMetric{metricV1},
	})
	assert.Nil(t, err)
	expectedResponse := &apiv1beta1.ReportRunMetricsResponse{
		Results: []*apiv1beta1.ReportRunMetricsResponse_ReportRunMetricResult{
			{
				MetricName:   metricV1.Name,
				MetricNodeId: metricV1.NodeId,
				Status:       apiv1beta1.ReportRunMetricsResponse_ReportRunMetricResult_OK,
			},
		},
	}
	assert.Equal(t, expectedResponse, response)

	run, err := runServer.GetRunV1(ctx, &apiv1beta1.GetRunRequest{
		RunId: runDetails.UUID,
	})
	assert.Nil(t, err)
	assert.Equal(t, []*apiv1beta1.RunMetric{metricV1}, run.GetRun().GetMetrics())
}

func TestReportRunMetricsV1_Unauthorized(t *testing.T) {
	viper.Set(common.MultiUserMode, "true")
	defer viper.Set(common.MultiUserMode, "false")
	userIdentity := "user@google.com"
	md := metadata.New(map[string]string{common.GoogleIAPUserIdentityHeader: common.GoogleIAPUserIdentityPrefix + userIdentity})
	ctx := metadata.NewIncomingContext(context.Background(), md)

	clientManager, resourceManager, runDetails := initWithOneTimeRun(t)
	defer clientManager.Close()
	clientManager.SubjectAccessReviewClientFake = client.NewFakeSubjectAccessReviewClientUnauthorized()
	resourceManager = resource.NewResourceManager(clientManager, map[string]interface{}{"DefaultNamespace": "default", "ApiVersion": "v2beta1"})
	runServer := RunServer{resourceManager: resourceManager, options: &RunServerOptions{CollectMetrics: false}}

	_, err := runServer.ReportRunMetricsV1(ctx, &apiv1beta1.ReportRunMetricsRequest{
		RunId:   runDetails.UUID,
		Metrics: []*apiv1beta1.RunMetric{metricV1},
	})
	assert.NotNil(t, err)
	resourceAttributes := &authorizationv1.ResourceAttributes{
		Namespace: runDetails.Namespace,
		Verb:      common.RbacResourceVerbReportMetrics,
		Group:     common.RbacPipelinesGroup,
		Version:   common.RbacPipelinesVersion,
		Resource:  common.RbacResourceTypeRuns,
		Name:      runDetails.Name,
	}
	assert.EqualError(
		t,
		err,
		wrapFailedAuthzRequestError(wrapFailedAuthzApiResourcesError(getPermissionDeniedError(userIdentity, resourceAttributes))).Error(),
	)

}

func TestReportRunMetricsV1_PartialFailures(t *testing.T) {
	httpServer := getMockServer(t)
	// Close the server when test finishes
	defer httpServer.Close()

	clientManager, resourceManager, runDetail := initWithOneTimeRun(t)
	defer clientManager.Close()
	runServer := RunServer{resourceManager: resourceManager, options: &RunServerOptions{CollectMetrics: false}}

	validMetric := metricV1
	invalidNameMetric := &apiv1beta1.RunMetric{
		Name:   "$metric-1",
		NodeId: "node-1",
	}
	invalidNodeIDMetric := &apiv1beta1.RunMetric{
		Name: "metric-1",
	}
	response, err := runServer.ReportRunMetricsV1(context.Background(), &apiv1beta1.ReportRunMetricsRequest{
		RunId:   runDetail.UUID,
		Metrics: []*apiv1beta1.RunMetric{validMetric, invalidNameMetric, invalidNodeIDMetric},
	})
	assert.Nil(t, err)
	expectedResponse := &apiv1beta1.ReportRunMetricsResponse{
		Results: []*apiv1beta1.ReportRunMetricsResponse_ReportRunMetricResult{
			{
				MetricName:   validMetric.Name,
				MetricNodeId: validMetric.NodeId,
				Status:       apiv1beta1.ReportRunMetricsResponse_ReportRunMetricResult_OK,
			},
			{
				MetricName:   invalidNameMetric.Name,
				MetricNodeId: invalidNameMetric.NodeId,
				Status:       apiv1beta1.ReportRunMetricsResponse_ReportRunMetricResult_INVALID_ARGUMENT,
			},
			{
				MetricName:   invalidNodeIDMetric.Name,
				MetricNodeId: invalidNodeIDMetric.NodeId,
				Status:       apiv1beta1.ReportRunMetricsResponse_ReportRunMetricResult_INVALID_ARGUMENT,
			},
		},
	}
	// Message fields, which are not reliable, are ignored from the test.
	for _, result := range response.Results {
		result.Message = ""
	}
	assert.Equal(t, expectedResponse, response)
}

func TestCanAccessRun_Unauthorized(t *testing.T) {
	viper.Set(common.MultiUserMode, "true")
	defer viper.Set(common.MultiUserMode, "false")

	clients, manager, experiment := initWithExperiment_SubjectAccessReview_Unauthorized(t)
	defer clients.Close()
	runServer := RunServer{resourceManager: manager, options: &RunServerOptions{CollectMetrics: false}}

	userIdentity := "user@google.com"
	md := metadata.New(map[string]string{common.GoogleIAPUserIdentityHeader: common.GoogleIAPUserIdentityPrefix + userIdentity})
	ctx := metadata.NewIncomingContext(context.Background(), md)

	apiRun := &apiv1beta1.Run{
		Name: "run1",
		PipelineSpec: &apiv1beta1.PipelineSpec{
			WorkflowManifest: testWorkflow.ToStringForStore(),
			Parameters: []*apiv1beta1.Parameter{
				{Name: "param1", Value: "world"},
			},
		},
		ResourceReferences: []*apiv1beta1.ResourceReference{
			{
				Key:          &apiv1beta1.ResourceKey{Type: apiv1beta1.ResourceType_NAMESPACE, Id: "ns"},
				Relationship: apiv1beta1.Relationship_OWNER,
			},
			{
				Key:          &apiv1beta1.ResourceKey{Type: apiv1beta1.ResourceType_EXPERIMENT, Id: experiment.UUID},
				Relationship: apiv1beta1.Relationship_OWNER,
			},
		},
	}
	runDetail, _ := manager.CreateRun(context.Background(), apiRun)

	err := runServer.canAccessRun(ctx, runDetail.UUID, &authorizationv1.ResourceAttributes{Verb: common.RbacResourceVerbGet})
	assert.NotNil(t, err)
	resourceAttributes := &authorizationv1.ResourceAttributes{
		Namespace: runDetail.Namespace,
		Verb:      common.RbacResourceVerbGet,
		Group:     common.RbacPipelinesGroup,
		Version:   common.RbacPipelinesVersion,
		Resource:  common.RbacResourceTypeRuns,
		Name:      runDetail.Name,
	}
	assert.EqualError(
		t,
		err,
		wrapFailedAuthzApiResourcesError(getPermissionDeniedError(userIdentity, resourceAttributes)).Error(),
	)
}

func TestCanAccessRun_Authorized(t *testing.T) {
	viper.Set(common.MultiUserMode, "true")
	defer viper.Set(common.MultiUserMode, "false")

	clients, manager, experiment := initWithExperiment(t)
	defer clients.Close()
	runServer := RunServer{resourceManager: manager, options: &RunServerOptions{CollectMetrics: false}}

	md := metadata.New(map[string]string{common.GoogleIAPUserIdentityHeader: common.GoogleIAPUserIdentityPrefix + "user@google.com"})
	ctx := metadata.NewIncomingContext(context.Background(), md)

	apiRun := &apiv1beta1.Run{
		Name: "run1",
		PipelineSpec: &apiv1beta1.PipelineSpec{
			WorkflowManifest: testWorkflow.ToStringForStore(),
			Parameters: []*apiv1beta1.Parameter{
				{Name: "param1", Value: "world"},
			},
		},
		ResourceReferences: []*apiv1beta1.ResourceReference{
			{
				Key:          &apiv1beta1.ResourceKey{Type: apiv1beta1.ResourceType_EXPERIMENT, Id: experiment.UUID},
				Relationship: apiv1beta1.Relationship_OWNER,
			},
		},
	}
	runDetail, _ := manager.CreateRun(context.Background(), apiRun)

	err := runServer.canAccessRun(ctx, runDetail.UUID, &authorizationv1.ResourceAttributes{Verb: common.RbacResourceVerbGet})
	assert.Nil(t, err)
}

func TestCanAccessRun_Unauthenticated(t *testing.T) {
	viper.Set(common.MultiUserMode, "true")
	defer viper.Set(common.MultiUserMode, "false")

	clients, manager, experiment := initWithExperiment(t)
	defer clients.Close()
	runServer := RunServer{resourceManager: manager, options: &RunServerOptions{CollectMetrics: false}}

	md := metadata.New(map[string]string{"no-identity-header": "user"})
	ctx := metadata.NewIncomingContext(context.Background(), md)

	apiRun := &apiv1beta1.Run{
		Name: "run1",
		PipelineSpec: &apiv1beta1.PipelineSpec{
			WorkflowManifest: testWorkflow.ToStringForStore(),
			Parameters: []*apiv1beta1.Parameter{
				{Name: "param1", Value: "world"},
			},
		},
		ResourceReferences: []*apiv1beta1.ResourceReference{
			{
				Key:          &apiv1beta1.ResourceKey{Type: apiv1beta1.ResourceType_NAMESPACE, Id: "ns"},
				Relationship: apiv1beta1.Relationship_OWNER,
			},
			{
				Key:          &apiv1beta1.ResourceKey{Type: apiv1beta1.ResourceType_EXPERIMENT, Id: experiment.UUID},
				Relationship: apiv1beta1.Relationship_OWNER,
			},
		},
	}
	runDetail, _ := manager.CreateRun(context.Background(), apiRun)

	err := runServer.canAccessRun(ctx, runDetail.UUID, &authorizationv1.ResourceAttributes{Verb: common.RbacResourceVerbGet})
	assert.NotNil(t, err)
	assert.EqualError(
		t,
		err,
		wrapFailedAuthzApiResourcesError(kfpauth.IdentityHeaderMissingError).Error(),
	)
}

func TestReadArtifactsV1_Succeed(t *testing.T) {
	viper.Set(common.MultiUserMode, "true")
	defer viper.Set(common.MultiUserMode, "false")

	md := metadata.New(map[string]string{common.GoogleIAPUserIdentityHeader: common.GoogleIAPUserIdentityPrefix + "user@google.com"})
	ctx := metadata.NewIncomingContext(context.Background(), md)

	expectedContent := "test"
	filePath := "test/file.txt"
	resourceManager, manager, run := initWithOneTimeRun(t)
	resourceManager.ObjectStore().AddFile([]byte(expectedContent), filePath)
	workflow := util.NewWorkflow(&v1alpha1.Workflow{
		TypeMeta: v1.TypeMeta{
			APIVersion: "argoproj.io/v1alpha1",
			Kind:       "Workflow",
		},
		ObjectMeta: v1.ObjectMeta{
			Name:              "workflow-name",
			Namespace:         "ns1",
			UID:               "workflow1",
			Labels:            map[string]string{util.LabelKeyWorkflowRunId: run.UUID},
			CreationTimestamp: v1.NewTime(time.Unix(11, 0).UTC()),
			OwnerReferences: []v1.OwnerReference{{
				APIVersion: "kubeflow.org/v1beta1",
				Kind:       "Workflow",
				Name:       "workflow-name",
				UID:        types.UID(run.UUID),
			}},
		},
		Status: v1alpha1.WorkflowStatus{
			Nodes: map[string]v1alpha1.NodeStatus{
				"node-1": {
					Outputs: &v1alpha1.Outputs{
						Artifacts: []v1alpha1.Artifact{
							{
								Name: "artifact-1",
								ArtifactLocation: v1alpha1.ArtifactLocation{
									S3: &v1alpha1.S3Artifact{
										Key: filePath,
									},
								},
							},
						},
					},
				},
			},
		},
	})
	err := manager.ReportWorkflowResource(context.Background(), workflow)
	assert.Nil(t, err)

	runServer := RunServer{resourceManager: manager, options: &RunServerOptions{CollectMetrics: false}}
	artifact := &apiv1beta1.ReadArtifactRequest{
		RunId:        run.UUID,
		NodeId:       "node-1",
		ArtifactName: "artifact-1",
	}
	response, err := runServer.ReadArtifactV1(ctx, artifact)
	assert.Nil(t, err)

	expectedResponse := &apiv1beta1.ReadArtifactResponse{
		Data: []byte(expectedContent),
	}
	assert.Equal(t, expectedResponse, response)
}

func TestReadArtifactsV1_Unauthorized(t *testing.T) {
	viper.Set(common.MultiUserMode, "true")
	defer viper.Set(common.MultiUserMode, "false")
	userIdentity := "user@google.com"
	md := metadata.New(map[string]string{common.GoogleIAPUserIdentityHeader: common.GoogleIAPUserIdentityPrefix + userIdentity})
	ctx := metadata.NewIncomingContext(context.Background(), md)

	clientManager, resourceManager, run := initWithOneTimeRun(t)

	//make the following request unauthorized
	clientManager.SubjectAccessReviewClientFake = client.NewFakeSubjectAccessReviewClientUnauthorized()
	resourceManager = resource.NewResourceManager(clientManager, map[string]interface{}{"DefaultNamespace": "default", "ApiVersion": "v2beta1"})

	runServer := RunServer{resourceManager: resourceManager, options: &RunServerOptions{CollectMetrics: false}}
	artifact := &apiv1beta1.ReadArtifactRequest{
		RunId:        run.UUID,
		NodeId:       "node-1",
		ArtifactName: "artifact-1",
	}
	_, err := runServer.ReadArtifactV1(ctx, artifact)
	assert.NotNil(t, err)

	resourceAttributes := &authorizationv1.ResourceAttributes{
		Namespace: run.Namespace,
		Verb:      common.RbacResourceVerbReadArtifact,
		Group:     common.RbacPipelinesGroup,
		Version:   common.RbacPipelinesVersion,
		Resource:  common.RbacResourceTypeRuns,
		Name:      run.Name,
	}
	assert.EqualError(
		t,
		err,
		wrapFailedAuthzRequestError(wrapFailedAuthzApiResourcesError(getPermissionDeniedError(userIdentity, resourceAttributes))).Error(),
	)
}

func TestReadArtifactsV1_Run_NotFound(t *testing.T) {
	clientManager := resource.NewFakeClientManagerOrFatal(util.NewFakeTimeForEpoch())
	manager := resource.NewResourceManager(clientManager, map[string]interface{}{"DefaultNamespace": "default", "ApiVersion": "v2beta1"})
	runServer := RunServer{resourceManager: manager, options: &RunServerOptions{CollectMetrics: false}}
	artifact := &apiv1beta1.ReadArtifactRequest{
		RunId:        "Wrong_RUN_UUID",
		NodeId:       "node-1",
		ArtifactName: "artifact-1",
	}
	_, err := runServer.ReadArtifactV1(context.Background(), artifact)
	assert.NotNil(t, err)
	err = err.(*util.UserError)

	assert.True(t, util.IsUserErrorCodeMatch(err, codes.NotFound))
}

func TestReadArtifactsV1_Resource_NotFound(t *testing.T) {
	_, manager, run := initWithOneTimeRun(t)

	workflow := util.NewWorkflow(&v1alpha1.Workflow{
		TypeMeta: v1.TypeMeta{
			APIVersion: "argoproj.io/v1alpha1",
			Kind:       "Workflow",
		},
		ObjectMeta: v1.ObjectMeta{
			Name:              "workflow-name",
			Namespace:         "ns1",
			UID:               "workflow1",
			Labels:            map[string]string{util.LabelKeyWorkflowRunId: run.UUID},
			CreationTimestamp: v1.NewTime(time.Unix(11, 0).UTC()),
			OwnerReferences: []v1.OwnerReference{{
				APIVersion: "kubeflow.org/v1beta1",
				Kind:       "Workflow",
				Name:       "workflow-name",
				UID:        types.UID(run.UUID),
			}},
		},
	})
	err := manager.ReportWorkflowResource(context.Background(), workflow)
	assert.Nil(t, err)

	runServer := RunServer{resourceManager: manager, options: &RunServerOptions{CollectMetrics: false}}
	//`artifactRequest` search for node that does not exist
	artifactRequest := &apiv1beta1.ReadArtifactRequest{
		RunId:        run.UUID,
		NodeId:       "node-1",
		ArtifactName: "artifact-1",
	}
	_, err = runServer.ReadArtifactV1(context.Background(), artifactRequest)
	assert.NotNil(t, err)
	assert.True(t, util.IsUserErrorCodeMatch(err, codes.NotFound))
}

func TestReadArtifacts_Succeed(t *testing.T) {
	viper.Set(common.MultiUserMode, "true")
	defer viper.Set(common.MultiUserMode, "false")

	md := metadata.New(map[string]string{common.GoogleIAPUserIdentityHeader: common.GoogleIAPUserIdentityPrefix + "user@google.com"})
	ctx := metadata.NewIncomingContext(context.Background(), md)

	expectedContent := "test"
	filePath := "test/file.txt"
	resourceManager, manager, run := initWithOneTimeRun(t)
	resourceManager.ObjectStore().AddFile([]byte(expectedContent), filePath)
	workflow := util.NewWorkflow(&v1alpha1.Workflow{
		TypeMeta: v1.TypeMeta{
			APIVersion: "argoproj.io/v1alpha1",
			Kind:       "Workflow",
		},
		ObjectMeta: v1.ObjectMeta{
			Name:              "workflow-name",
			Namespace:         "ns1",
			UID:               "workflow1",
			Labels:            map[string]string{util.LabelKeyWorkflowRunId: run.UUID},
			CreationTimestamp: v1.NewTime(time.Unix(11, 0).UTC()),
			OwnerReferences: []v1.OwnerReference{{
				APIVersion: "kubeflow.org/v1beta1",
				Kind:       "Workflow",
				Name:       "workflow-name",
				UID:        types.UID(run.UUID),
			}},
		},
		Status: v1alpha1.WorkflowStatus{
			Nodes: map[string]v1alpha1.NodeStatus{
				"node-1": {
					Outputs: &v1alpha1.Outputs{
						Artifacts: []v1alpha1.Artifact{
							{
								Name: "artifact-1",
								ArtifactLocation: v1alpha1.ArtifactLocation{
									S3: &v1alpha1.S3Artifact{
										Key: filePath,
									},
								},
							},
						},
					},
				},
			},
		},
	})
	err := manager.ReportWorkflowResource(context.Background(), workflow)
	assert.Nil(t, err)

	runServer := RunServer{resourceManager: manager, options: &RunServerOptions{CollectMetrics: false}}
	artifact := &apiv2beta1.ReadArtifactRequest{
		RunId:        run.UUID,
		NodeId:       "node-1",
		ArtifactName: "artifact-1",
	}
	response, err := runServer.ReadArtifact(ctx, artifact)
	assert.Nil(t, err)

	expectedResponse := &apiv2beta1.ReadArtifactResponse{
		Data: []byte(expectedContent),
	}
	assert.Equal(t, expectedResponse, response)
}<|MERGE_RESOLUTION|>--- conflicted
+++ resolved
@@ -822,13 +822,8 @@
 	run := &apiv1beta1.Run{
 		Name:               "run1",
 		ResourceReferences: validReference,
-<<<<<<< HEAD
-		PipelineSpec: &api.PipelineSpec{
-			PipelineId:       common.DefaultFakeUUID,
-=======
 		PipelineSpec: &apiv1beta1.PipelineSpec{
 			PipelineId:       resource.DefaultFakeUUID,
->>>>>>> d5244644
 			WorkflowManifest: testWorkflow.ToStringForStore(),
 			Parameters:       []*apiv1beta1.Parameter{{Name: "param1", Value: "world"}},
 		},
@@ -1213,7 +1208,7 @@
 
 	//make the following request unauthorized
 	clientManager.SubjectAccessReviewClientFake = client.NewFakeSubjectAccessReviewClientUnauthorized()
-	resourceManager = resource.NewResourceManager(clientManager, map[string]interface{}{"DefaultNamespace": "default", "ApiVersion": "v2beta1"})
+	resourceManager = resource.NewResourceManager(clientManager)
 
 	runServer := RunServer{resourceManager: resourceManager, options: &RunServerOptions{CollectMetrics: false}}
 	artifact := &apiv1beta1.ReadArtifactRequest{
@@ -1241,7 +1236,7 @@
 
 func TestReadArtifactsV1_Run_NotFound(t *testing.T) {
 	clientManager := resource.NewFakeClientManagerOrFatal(util.NewFakeTimeForEpoch())
-	manager := resource.NewResourceManager(clientManager, map[string]interface{}{"DefaultNamespace": "default", "ApiVersion": "v2beta1"})
+	manager := resource.NewResourceManager(clientManager)
 	runServer := RunServer{resourceManager: manager, options: &RunServerOptions{CollectMetrics: false}}
 	artifact := &apiv1beta1.ReadArtifactRequest{
 		RunId:        "Wrong_RUN_UUID",
