--- conflicted
+++ resolved
@@ -24,7 +24,6 @@
 	"github.com/kubeflow/pipelines/backend/src/apiserver/common"
 	"github.com/kubeflow/pipelines/backend/src/apiserver/model"
 	"github.com/kubeflow/pipelines/backend/src/common/util"
-<<<<<<< HEAD
 	"github.com/pkg/errors"
 	"google.golang.org/protobuf/types/known/structpb"
 )
@@ -241,12 +240,6 @@
 	return experimentID
 }
 
-=======
-	"google.golang.org/genproto/googleapis/rpc/status"
-	"google.golang.org/protobuf/types/known/structpb"
-)
-
->>>>>>> d5244644
 func ToApiExperimentV1(experiment *model.Experiment) *apiv1beta1.Experiment {
 	resourceReferences := []*apiv1beta1.ResourceReference(nil)
 	if common.IsMultiUserMode() {
@@ -313,7 +306,6 @@
 	return apiExperiments
 }
 
-<<<<<<< HEAD
 // Converts arrays of pipelines and pipeline versions to an array of v1beta1 API Pipeline.
 func ToApiPipelinesV1(pipelines []*model.Pipeline, pipelineVersion []*model.PipelineVersion) []*apiv1beta1.Pipeline {
 	apiPipelines := make([]*apiv1beta1.Pipeline, 0)
@@ -367,10 +359,6 @@
 	}
 
 	params, err := toApiParameters(pipelineVersion.Parameters)
-=======
-func ToApiPipeline(pipeline *model.Pipeline) *apiv1beta1.Pipeline {
-	params, err := toApiParameters(pipeline.Parameters)
->>>>>>> d5244644
 	if err != nil {
 		return &apiv1beta1.Pipeline{
 			Id:    pipeline.UUID,
@@ -410,7 +398,6 @@
 	}
 }
 
-<<<<<<< HEAD
 // Converts a pipeline into v2beta1 API Pipeline.
 // Require the input pipeline to have UUID and CreateAt set to non-default values.
 func ToApiPipeline(pipeline *model.Pipeline) *apiv2beta1.Pipeline {
@@ -462,9 +449,6 @@
 // Converts pipeline version to v1beta1 API PipelineVersion.
 // Returns error if conversion fails.
 func ToApiPipelineVersionV1(version *model.PipelineVersion) (*apiv1beta1.PipelineVersion, error) {
-=======
-func ToApiPipelineVersion(version *model.PipelineVersion) (*apiv1beta1.PipelineVersion, error) {
->>>>>>> d5244644
 	if version == nil {
 		return nil, util.NewInternalServerError(util.NewInvalidInputError("Pipeline version is nil."), "Failed to convert pipeline version to API PipelineVersion.")
 	}
@@ -492,7 +476,6 @@
 	}, nil
 }
 
-<<<<<<< HEAD
 // Converts pipeline version to v2beta1 API PipelineVersion.
 func ToApiPipelineVersion(version *model.PipelineVersion) *apiv2beta1.PipelineVersion {
 	if version == nil {
@@ -505,16 +488,8 @@
 				),
 			),
 		}
-=======
-func ToApiPipelineVersions(versions []*model.PipelineVersion) ([]*apiv1beta1.PipelineVersion, error) {
-	apiVersions := make([]*apiv1beta1.PipelineVersion, 0)
-	for _, version := range versions {
-		v, _ := ToApiPipelineVersion(version)
-		apiVersions = append(apiVersions, v)
->>>>>>> d5244644
-	}
-
-<<<<<<< HEAD
+	}
+
 	if version.UUID == "" {
 		return &apiv2beta1.PipelineVersion{
 			PipelineVersionId: "",
@@ -566,12 +541,6 @@
 			PipelineUrl: url,
 		},
 		PipelineSpec: spec,
-=======
-func ToApiPipelines(pipelines []*model.Pipeline) []*apiv1beta1.Pipeline {
-	apiPipelines := make([]*apiv1beta1.Pipeline, 0)
-	for _, pipeline := range pipelines {
-		apiPipelines = append(apiPipelines, ToApiPipeline(pipeline))
->>>>>>> d5244644
 	}
 }
 
@@ -598,11 +567,7 @@
 	return apiParams, nil
 }
 
-<<<<<<< HEAD
 func toApiRuntimeConfig(modelRuntime model.RuntimeConfig) (*apiv1beta1.PipelineSpec_RuntimeConfig, error) {
-=======
-func toApiRuntimeConfigV1(modelRuntime model.RuntimeConfig) (*apiv1beta1.PipelineSpec_RuntimeConfig, error) {
->>>>>>> d5244644
 	if modelRuntime.Parameters == "" && modelRuntime.PipelineRoot == "" {
 		return nil, nil
 	}
@@ -620,29 +585,7 @@
 	return apiRuntimeConfig, nil
 }
 
-<<<<<<< HEAD
 func toApiRun(run *model.Run) *apiv1beta1.Run {
-=======
-func toApiRuntimeConfig(modelRuntime model.RuntimeConfig) (*apiv2beta1.RuntimeConfig, error) {
-	if modelRuntime.Parameters == "" && modelRuntime.PipelineRoot == "" {
-		return nil, nil
-	}
-	var runtimeParams map[string]*structpb.Value
-	if modelRuntime.Parameters != "" {
-		err := json.Unmarshal([]byte(modelRuntime.Parameters), &runtimeParams)
-		if err != nil {
-			return nil, util.NewInternalServerError(err, fmt.Sprintf("Cannot unmarshal RuntimeConfig Parameter to map[string]*structpb.Value, string value: %+v", modelRuntime.Parameters))
-		}
-	}
-	apiRuntimeConfig := &apiv2beta1.RuntimeConfig{
-		Parameters:   runtimeParams,
-		PipelineRoot: modelRuntime.PipelineRoot,
-	}
-	return apiRuntimeConfig, nil
-}
-
-func toApiRunV1(run *model.Run) *apiv1beta1.Run {
->>>>>>> d5244644
 	// v1 parameters
 	params, err := toApiParameters(run.Parameters)
 	if err != nil {
@@ -688,11 +631,7 @@
 	}
 }
 
-<<<<<<< HEAD
 func ToApiRuns(runs []*model.Run) []*apiv1beta1.Run {
-=======
-func toApiRunsV1(runs []*model.Run) []*apiv1beta1.Run {
->>>>>>> d5244644
 	apiRuns := make([]*apiv1beta1.Run, 0)
 	for _, run := range runs {
 		apiRuns = append(apiRuns, toApiRunV1(run))
@@ -700,15 +639,9 @@
 	return apiRuns
 }
 
-<<<<<<< HEAD
 func ToApiRunDetail(run *model.RunDetail) *apiv1beta1.RunDetail {
 	return &apiv1beta1.RunDetail{
 		Run: toApiRun(&run.Run),
-=======
-func ToApiRunDetailV1(run *model.RunDetail) *apiv1beta1.RunDetail {
-	return &apiv1beta1.RunDetail{
-		Run: toApiRunV1(&run.Run),
->>>>>>> d5244644
 		PipelineRuntime: &apiv1beta1.PipelineRuntime{
 			WorkflowManifest: run.WorkflowRuntimeManifest,
 			PipelineManifest: run.PipelineRuntimeManifest,
@@ -716,70 +649,6 @@
 	}
 }
 
-<<<<<<< HEAD
-=======
-func toApiRun(run *model.Run) *apiv2beta1.Run {
-	apiRun := &apiv2beta1.Run{
-		ExperimentId:   run.ExperimentUUID,
-		RunId:          run.UUID,
-		DisplayName:    run.DisplayName,
-		Description:    run.Description,
-		ServiceAccount: run.ServiceAccount,
-		CreatedAt:      &timestamp.Timestamp{Seconds: run.CreatedAtInSec},
-		ScheduledAt:    &timestamp.Timestamp{Seconds: run.ScheduledAtInSec},
-		FinishedAt:     &timestamp.Timestamp{Seconds: run.FinishedAtInSec},
-	}
-
-	// Fill in PipelineSource.
-	if run.PipelineSpec.PipelineId != "" {
-		apiRun.PipelineSource = &apiv2beta1.Run_PipelineId{PipelineId: run.PipelineSpec.PipelineId}
-	} else {
-		pipelineSpec := structpb.Struct{}
-		if run.PipelineSpec.PipelineSpecManifest != "" {
-			// Unmarshal only if PipelineSpecManifest is non-empty.
-			err := pipelineSpec.UnmarshalJSON([]byte(run.PipelineSpec.PipelineSpecManifest))
-			if err != nil {
-				return &apiv2beta1.Run{
-					RunId: run.UUID,
-					Error: &status.Status{Code: 3, Message: err.Error()},
-				}
-			}
-		}
-		apiRun.PipelineSource = &apiv2beta1.Run_PipelineSpec{PipelineSpec: &pipelineSpec}
-	}
-
-	// Fill in RuntimeConfig.
-	runtimeConfig, err := toApiRuntimeConfig(run.PipelineSpec.RuntimeConfig)
-	if err != nil {
-		return &apiv2beta1.Run{
-			RecurringRunId: run.UUID,
-			Error:          &status.Status{Code: 3, Message: err.Error()}, // Code = 3 INVALID_ARGUMENT
-		}
-	}
-	apiRun.RuntimeConfig = runtimeConfig
-
-	// Fill in StorageState.
-	storageState := apiv2beta1.Run_STORAGESTATE_UNSPECIFIED
-	switch run.StorageState {
-	case "AVAILABLE", "STORAGESTATE_AVAILABLE":
-		storageState = apiv2beta1.Run_AVAILABLE
-	case "ARCHIVED", "STORAGESTATE_ARCHIVED":
-		storageState = apiv2beta1.Run_ARCHIVED
-	}
-	apiRun.StorageState = storageState
-
-	return apiRun
-}
-
-func toApiRuns(runs []*model.Run) []*apiv2beta1.Run {
-	apiRuns := make([]*apiv2beta1.Run, 0)
-	for _, run := range runs {
-		apiRuns = append(apiRuns, toApiRun(run))
-	}
-	return apiRuns
-}
-
->>>>>>> d5244644
 func ToApiTask(task *model.Task) *apiv1beta1.Task {
 	return &apiv1beta1.Task{
 		Id:              task.UUID,
@@ -800,10 +669,6 @@
 	}
 	return apiTasks
 }
-<<<<<<< HEAD
-
-=======
->>>>>>> d5244644
 func ToApiJob(job *model.Job) *apiv1beta1.Job {
 	// v1 parameters
 	params, err := toApiParameters(job.Parameters)
@@ -832,11 +697,7 @@
 		Status:         job.Conditions,
 		MaxConcurrency: job.MaxConcurrency,
 		NoCatchup:      job.NoCatchup,
-<<<<<<< HEAD
 		Trigger:        toApiTrigger(job.Trigger),
-=======
-		Trigger:        toApiTriggerV1(job.Trigger),
->>>>>>> d5244644
 		PipelineSpec: &apiv1beta1.PipelineSpec{
 			PipelineId:       job.PipelineId,
 			PipelineName:     job.PipelineName,
@@ -857,85 +718,6 @@
 	return apiJobs
 }
 
-<<<<<<< HEAD
-=======
-func ToApiRecurringRun(job *model.Job) *apiv2beta1.RecurringRun {
-
-	apiRecurringRun := &apiv2beta1.RecurringRun{
-		RecurringRunId: job.UUID,
-		DisplayName:    job.DisplayName,
-		Description:    job.Description,
-		ServiceAccount: job.ServiceAccount,
-		MaxConcurrency: job.MaxConcurrency,
-		Trigger:        toApiTrigger(job.Trigger),
-		CreatedAt:      &timestamp.Timestamp{Seconds: job.CreatedAtInSec},
-		UpdatedAt:      &timestamp.Timestamp{Seconds: job.UpdatedAtInSec},
-		NoCatchup:      job.NoCatchup,
-		Namespace:      job.Namespace,
-	}
-
-	// Fill in PipelineSource
-	if job.PipelineSpec.PipelineId != "" {
-		apiRecurringRun.PipelineSource = &apiv2beta1.RecurringRun_PipelineId{PipelineId: job.PipelineSpec.PipelineId}
-	} else {
-		pipelineSpec := structpb.Struct{}
-		if job.PipelineSpec.PipelineSpecManifest != "" {
-			// Unmarshal only if PipelineSpecManifest is non-empty.
-			err := pipelineSpec.UnmarshalJSON([]byte(job.PipelineSpec.PipelineSpecManifest))
-			if err != nil {
-				return &apiv2beta1.RecurringRun{
-					RecurringRunId: job.UUID,
-					Error:          err.Error(),
-				}
-			}
-		}
-		apiRecurringRun.PipelineSource = &apiv2beta1.RecurringRun_PipelineSpec{PipelineSpec: &pipelineSpec}
-	}
-
-	// Fill in RuntimeConfig
-	runtimeConfig, err := toApiRuntimeConfig(job.PipelineSpec.RuntimeConfig)
-	if err != nil {
-		return &apiv2beta1.RecurringRun{
-			RecurringRunId: job.UUID,
-			Error:          err.Error(),
-		}
-	}
-	apiRecurringRun.RuntimeConfig = runtimeConfig
-
-	// Fill in Mode and Status
-	apiRecurringRun.Mode = toApiMode(job.Enabled)
-	apiRecurringRun.Status = toApiStatus(job.Conditions)
-
-	return apiRecurringRun
-}
-
-func ToApiRecurringRuns(jobs []*model.Job) []*apiv2beta1.RecurringRun {
-	apiRecurringRuns := make([]*apiv2beta1.RecurringRun, 0)
-	for _, job := range jobs {
-		apiRecurringRuns = append(apiRecurringRuns, ToApiRecurringRun(job))
-	}
-	return apiRecurringRuns
-}
-
-func toApiMode(enabled bool) apiv2beta1.RecurringRun_Mode {
-	if enabled {
-		return apiv2beta1.RecurringRun_ENABLE
-	} else {
-		return apiv2beta1.RecurringRun_DISABLE
-	}
-}
-
-func toApiStatus(conditions string) apiv2beta1.RecurringRun_Status {
-	if conditions == "Enable" {
-		return apiv2beta1.RecurringRun_ENABLED
-	} else if conditions == "Disable" {
-		return apiv2beta1.RecurringRun_DISABLED
-	} else {
-		return apiv2beta1.RecurringRun_STATUS_UNSPECIFIED
-	}
-}
-
->>>>>>> d5244644
 func ToApiRunMetric(metric *model.RunMetric) *apiv1beta1.RunMetric {
 	return &apiv1beta1.RunMetric{
 		Name:   metric.Name,
@@ -964,7 +746,6 @@
 
 func toApiResourceType(modelType model.ResourceType) apiv1beta1.ResourceType {
 	switch modelType {
-<<<<<<< HEAD
 	case model.ExperimentResourceType:
 		return apiv1beta1.ResourceType_EXPERIMENT
 	case model.JobResourceType:
@@ -972,22 +753,12 @@
 	case model.PipelineVersionResourceType:
 		return apiv1beta1.ResourceType_PIPELINE_VERSION
 	case model.NamespaceResourceType:
-=======
-	case common.Experiment:
-		return apiv1beta1.ResourceType_EXPERIMENT
-	case common.Job:
-		return apiv1beta1.ResourceType_JOB
-	case common.PipelineVersion:
-		return apiv1beta1.ResourceType_PIPELINE_VERSION
-	case common.Namespace:
->>>>>>> d5244644
 		return apiv1beta1.ResourceType_NAMESPACE
 	default:
 		return apiv1beta1.ResourceType_UNKNOWN_RESOURCE_TYPE
 	}
 }
 
-<<<<<<< HEAD
 // Converts v1beta1 Parameters into a string
 func ParametersToString(p []*apiv1beta1.Parameter) string {
 	newParameters := ""
@@ -1060,62 +831,10 @@
 		modelTrigger.CronSchedule = model.CronSchedule{Cron: &cronSchedule.Cron}
 		if cronSchedule.StartTime != nil {
 			modelTrigger.CronScheduleStartTimeInSec = &cronSchedule.StartTime.Seconds
-=======
-func toApiRelationship(r model.Relationship) apiv1beta1.Relationship {
-	switch r {
-	case common.Creator:
-		return apiv1beta1.Relationship_CREATOR
-	case common.Owner:
-		return apiv1beta1.Relationship_OWNER
-	default:
-		return apiv1beta1.Relationship_UNKNOWN_RELATIONSHIP
-	}
-}
-
-func toApiTriggerV1(trigger model.Trigger) *apiv1beta1.Trigger {
-	if trigger.Cron != nil && *trigger.Cron != "" {
-		var cronSchedule apiv1beta1.CronSchedule
-		cronSchedule.Cron = *trigger.Cron
-		if trigger.CronScheduleStartTimeInSec != nil {
-			cronSchedule.StartTime = &timestamp.Timestamp{
-				Seconds: *trigger.CronScheduleStartTimeInSec}
-		}
-		if trigger.CronScheduleEndTimeInSec != nil {
-			cronSchedule.EndTime = &timestamp.Timestamp{
-				Seconds: *trigger.CronScheduleEndTimeInSec}
-		}
-		return &apiv1beta1.Trigger{Trigger: &apiv1beta1.Trigger_CronSchedule{CronSchedule: &cronSchedule}}
-	}
-
-	if trigger.IntervalSecond != nil && *trigger.IntervalSecond != 0 {
-		var periodicSchedule apiv1beta1.PeriodicSchedule
-		periodicSchedule.IntervalSecond = *trigger.IntervalSecond
-		if trigger.PeriodicScheduleStartTimeInSec != nil {
-			periodicSchedule.StartTime = &timestamp.Timestamp{
-				Seconds: *trigger.PeriodicScheduleStartTimeInSec}
-		}
-		if trigger.PeriodicScheduleEndTimeInSec != nil {
-			periodicSchedule.EndTime = &timestamp.Timestamp{
-				Seconds: *trigger.PeriodicScheduleEndTimeInSec}
-		}
-		return &apiv1beta1.Trigger{Trigger: &apiv1beta1.Trigger_PeriodicSchedule{PeriodicSchedule: &periodicSchedule}}
-	}
-	return &apiv1beta1.Trigger{}
-}
-
-func toApiTrigger(trigger model.Trigger) *apiv2beta1.Trigger {
-	if trigger.Cron != nil && *trigger.Cron != "" {
-		var cronSchedule apiv2beta1.CronSchedule
-		cronSchedule.Cron = *trigger.Cron
-		if trigger.CronScheduleStartTimeInSec != nil {
-			cronSchedule.StartTime = &timestamp.Timestamp{
-				Seconds: *trigger.CronScheduleStartTimeInSec}
->>>>>>> d5244644
 		}
 		if cronSchedule.EndTime != nil {
 			modelTrigger.CronScheduleEndTimeInSec = &cronSchedule.EndTime.Seconds
 		}
-<<<<<<< HEAD
 	}
 
 	if v2APITrigger.GetPeriodicSchedule() != nil {
@@ -1124,17 +843,6 @@
 			IntervalSecond: &periodicSchedule.IntervalSecond}
 		if v2APITrigger.GetPeriodicSchedule().StartTime != nil {
 			modelTrigger.PeriodicScheduleStartTimeInSec = &periodicSchedule.StartTime.Seconds
-=======
-		return &apiv2beta1.Trigger{Trigger: &apiv2beta1.Trigger_CronSchedule{CronSchedule: &cronSchedule}}
-	}
-
-	if trigger.IntervalSecond != nil && *trigger.IntervalSecond != 0 {
-		var periodicSchedule apiv2beta1.PeriodicSchedule
-		periodicSchedule.IntervalSecond = *trigger.IntervalSecond
-		if trigger.PeriodicScheduleStartTimeInSec != nil {
-			periodicSchedule.StartTime = &timestamp.Timestamp{
-				Seconds: *trigger.PeriodicScheduleStartTimeInSec}
->>>>>>> d5244644
 		}
 		if v2APITrigger.GetPeriodicSchedule().EndTime != nil {
 			modelTrigger.PeriodicScheduleEndTimeInSec = &periodicSchedule.EndTime.Seconds
@@ -1166,7 +874,6 @@
 		if trigger.GetPeriodicSchedule().StartTime != nil {
 			modelTrigger.PeriodicScheduleStartTimeInSec = &periodicSchedule.StartTime.Seconds
 		}
-<<<<<<< HEAD
 		if trigger.GetPeriodicSchedule().EndTime != nil {
 			modelTrigger.PeriodicScheduleEndTimeInSec = &periodicSchedule.EndTime.Seconds
 		}
@@ -1213,9 +920,4 @@
 		return "", util.NewInternalServerError(err, "Failed to marshal RuntimeConfig API parameters as string.")
 	}
 	return string(paramsBytes), nil
-=======
-		return &apiv2beta1.Trigger{Trigger: &apiv2beta1.Trigger_PeriodicSchedule{PeriodicSchedule: &periodicSchedule}}
-	}
-	return &apiv2beta1.Trigger{}
->>>>>>> d5244644
 }