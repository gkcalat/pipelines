// Copyright 2018 The Kubeflow Authors
//
// Licensed under the Apache License, Version 2.0 (the "License");
// you may not use this file except in compliance with the License.
// You may obtain a copy of the License at
//
// https://www.apache.org/licenses/LICENSE-2.0
//
// Unless required by applicable law or agreed to in writing, software
// distributed under the License is distributed on an "AS IS" BASIS,
// WITHOUT WARRANTIES OR CONDITIONS OF ANY KIND, either express or implied.
// See the License for the specific language governing permissions and
// limitations under the License.

package server

import (
	"fmt"
	"strings"
	"testing"
	"time"

	"github.com/argoproj/argo-workflows/v3/pkg/apis/workflow/v1alpha1"
	workflowapi "github.com/argoproj/argo-workflows/v3/pkg/apis/workflow/v1alpha1"
	"github.com/golang/protobuf/ptypes/timestamp"
	"github.com/google/go-cmp/cmp"
	apiv1beta1 "github.com/kubeflow/pipelines/backend/api/v1beta1/go_client"
	apiv2beta1 "github.com/kubeflow/pipelines/backend/api/v2beta1/go_client"
	"github.com/kubeflow/pipelines/backend/src/apiserver/common"
	"github.com/kubeflow/pipelines/backend/src/apiserver/model"
	"github.com/kubeflow/pipelines/backend/src/apiserver/template"
	"github.com/kubeflow/pipelines/backend/src/common/util"
	swapi "github.com/kubeflow/pipelines/backend/src/crd/pkg/apis/scheduledworkflow/v1beta1"
	"github.com/pkg/errors"
	"github.com/spf13/viper"
	"github.com/stretchr/testify/assert"
	"google.golang.org/genproto/googleapis/rpc/status"
	"google.golang.org/protobuf/proto"
	"google.golang.org/protobuf/types/known/structpb"
	"google.golang.org/protobuf/types/known/timestamppb"
	v1 "k8s.io/apimachinery/pkg/apis/meta/v1"
)

func TestToModelExperiment(t *testing.T) {
	tests := []struct {
		name                    string
		experiment              interface{}
		wantError               bool
		errorMessage            string
		expectedModelExperiment *model.Experiment
	}{
		{
			"No resource references v1",
			&apiv1beta1.Experiment{
				Name:        "exp1",
				Description: "This is an experiment",
			},
			false,
			"",
			&model.Experiment{
				Name:         "exp1",
				Description:  "This is an experiment",
				Namespace:    "",
				StorageState: model.StorageStateAvailable,
			},
		},
		{
			"Valid resource references v1",
			&apiv1beta1.Experiment{
				Name:        "exp1",
				Description: "This is an experiment",
				ResourceReferences: []*apiv1beta1.ResourceReference{
					{
						Key: &apiv1beta1.ResourceKey{
							Type: apiv1beta1.ResourceType_NAMESPACE,
							Id:   "ns1",
						},
						Relationship: apiv1beta1.Relationship_OWNER,
					},
				},
			},
			false,
			"",
			&model.Experiment{
				Name:         "exp1",
				Description:  "This is an experiment",
				Namespace:    "ns1",
				StorageState: model.StorageStateAvailable,
			},
		},
		{
			"Happy pass v2",
			&apiv2beta1.Experiment{
				DisplayName: "exp2",
				Description: "API V2beta1 test experiment",
				Namespace:   "ns2",
			},
			false,
			"",
			&model.Experiment{
				Name:         "exp2",
				Description:  "API V2beta1 test experiment",
				Namespace:    "ns2",
				StorageState: model.StorageStateAvailable,
			},
		},
		{
			"Empty namespace v2",
			&apiv2beta1.Experiment{
				DisplayName: "exp2",
				Description: "API V2beta1 test experiment",
			},
			false,
			"",
			&model.Experiment{
				Name:         "exp2",
				Description:  "API V2beta1 test experiment",
				Namespace:    "",
				StorageState: model.StorageStateAvailable,
			},
		},
		{
			"Wrong API type",
			&model.Experiment{
				Name:        "test",
				Description: "API V2beta1 test experiment",
				Namespace:   "ns2",
			},
			true,
			"UnknownApiVersionError: Error using Experiment with *model.Experiment",
			nil,
		},
		{
			"missing name v2",
			&apiv2beta1.Experiment{
				DisplayName: "",
				Description: "API V2beta1 test experiment",
				Namespace:   "ns2",
			},
			true,
			"Experiment must have a non-empty name",
			nil,
		},
		{
			"missing name v1",
			&apiv1beta1.Experiment{
				Name:        "",
				Description: "API V2beta1 test experiment",
			},
			true,
			"Experiment must have a non-empty name",
			nil,
		},
	}

	for _, tc := range tests {
		modelExperiment, err := toModelExperiment(tc.experiment)
		if tc.wantError {
			if err == nil {
				t.Errorf("TesttoModelExperiment(%v) expect error but got nil", tc.name)
			} else if !strings.Contains(err.Error(), tc.errorMessage) {
				t.Errorf("TesttoModelExperiment(%v) expect error containing: %v, but got: %v", tc.name, tc.errorMessage, err)
			}
		} else {
			if err != nil {
				t.Errorf("TesttoModelExperiment(%v) expect no error but got %v", tc.name, err)
			} else if !cmp.Equal(tc.expectedModelExperiment, modelExperiment) {
				t.Errorf("TesttoModelExperiment(%v) expect (%+v) but got (%+v)", tc.name, tc.expectedModelExperiment, modelExperiment)
			}
		}
	}
}

func TestToModelPipeline(t *testing.T) {
	tests := []struct {
		name                  string
		pipeline              interface{}
		wantError             bool
		errorMessage          string
		expectedModelPipeline *model.Pipeline
	}{
		{
			"No resource references v1",
			&apiv1beta1.Pipeline{
				Name:        "p1",
				Description: "This is a pipeline1",
				CreatedAt:   &timestamp.Timestamp{Seconds: 2},
			},
			false,
			"",
			&model.Pipeline{
				Name:           "p1",
				Description:    "This is a pipeline1",
				Status:         "READY",
				CreatedAtInSec: 2,
			},
		},
		{
			"Invalid resource reference v1",
			&apiv1beta1.Pipeline{
				Name:        "p2",
				Id:          "123",
				Description: "This is a pipeline2",
				ResourceReferences: []*apiv1beta1.ResourceReference{
					{
						Key:          &apiv1beta1.ResourceKey{Type: apiv1beta1.ResourceType_EXPERIMENT, Id: "exp1"},
						Relationship: apiv1beta1.Relationship_CREATOR,
					},
				},
			},
			false,
			"",
			&model.Pipeline{
				UUID:        "123",
				Name:        "p2",
				Description: "This is a pipeline2",
				Status:      "READY",
			},
		},
		{
			"Invalid relationship reference v1",
			&apiv1beta1.Pipeline{
				Name:        "p3",
				Description: "This is a pipeline3",
				ResourceReferences: []*apiv1beta1.ResourceReference{
					{
						Key:          &apiv1beta1.ResourceKey{Type: apiv1beta1.ResourceType_NAMESPACE, Id: "ns1"},
						Relationship: apiv1beta1.Relationship_CREATOR,
					},
				},
			},
			false,
			"",
			&model.Pipeline{
				Name:        "p3",
				Description: "This is a pipeline3",
				Status:      "READY",
				Namespace:   "ns1",
			},
		},
		{
			"Valid reference v1",
			&apiv1beta1.Pipeline{
				Name:        "p4",
				Description: "This is a pipeline4",
				ResourceReferences: []*apiv1beta1.ResourceReference{
					{
						Key:          &apiv1beta1.ResourceKey{Type: apiv1beta1.ResourceType_NAMESPACE, Id: "ns1"},
						Relationship: apiv1beta1.Relationship_OWNER,
					},
				},
			},
			false,
			"",
			&model.Pipeline{
				Name:        "p4",
				Description: "This is a pipeline4",
				Status:      "READY",
				Namespace:   "ns1",
			},
		},
		{
			"Empty valid reference v1",
			&apiv1beta1.Pipeline{
				Name:        "p5",
				Description: "This is a pipeline5",
				ResourceReferences: []*apiv1beta1.ResourceReference{
					{
						Key:          &apiv1beta1.ResourceKey{Type: apiv1beta1.ResourceType_NAMESPACE, Id: ""},
						Relationship: apiv1beta1.Relationship_OWNER,
					},
				},
			},
			false,
			"",
			&model.Pipeline{
				Name:        "p5",
				Description: "This is a pipeline5",
				Status:      "READY",
				Namespace:   "",
			},
		},
		{
			"Empty namespace v2",
			&apiv2beta1.Pipeline{
				DisplayName: "p6",
				Description: "This is a pipeline6",
				Namespace:   "",
				PipelineId:  "222",
				CreatedAt:   &timestamp.Timestamp{Seconds: 123},
			},
			false,
			"",
			&model.Pipeline{
				UUID:           "222",
				Name:           "p6",
				Description:    "This is a pipeline6",
				Status:         "READY",
				Namespace:      "",
				CreatedAtInSec: 123,
			},
		},
		{
			"Valid namespace v2",
			&apiv2beta1.Pipeline{
				DisplayName: "p7",
				Description: "This is a pipeline7",
				Namespace:   "ns2",
				PipelineId:  "333",
				Error:       &status.Status{Message: "test error"},
			},
			false,
			"",
			&model.Pipeline{
				UUID:        "333",
				Name:        "p7",
				Description: "This is a pipeline7",
				Status:      "READY",
				Namespace:   "ns2",
			},
		},
		{
			"Empty name v2",
			&apiv2beta1.Pipeline{
				DisplayName: "",
				Description: "This is a pipeline8",
				Namespace:   "ns3",
			},
			false,
			"",
			&model.Pipeline{
				Name:        "",
				Description: "This is a pipeline8",
				Status:      "READY",
				Namespace:   "ns3",
			},
		},
		{
			"invalid type",
			&apiv2beta1.Experiment{},
			true,
			"Error using Pipeline with *go_client.Experiment",
			nil,
		},
	}

	for _, tc := range tests {
		modelPipeline, err := toModelPipeline(tc.pipeline)
		if tc.wantError {
			if err == nil {
				t.Errorf("TesttoModelExperiment(%v) expect error but got nil", tc.name)
			} else if !strings.Contains(err.Error(), tc.errorMessage) {
				t.Errorf("TesttoModelExperiment(%v) expect error containing: %v, but got: %v", tc.name, tc.errorMessage, err)
			}
		} else {
			if err != nil {
				t.Errorf("TesttoModelPipeline(%v) expect no error but got %v", tc.name, err)
			} else if !cmp.Equal(tc.expectedModelPipeline, modelPipeline) {
				t.Errorf("TesttoModelPipeline(%v) expect (%+v) but got (%+v)", tc.name, tc.expectedModelPipeline, modelPipeline)
			}
		}
	}
}

func TestToModelRunDetail(t *testing.T) {
	listParams := []interface{}{1, 2, 3}
	v2RuntimeListParams, _ := structpb.NewList(listParams)

	structParams := map[string]interface{}{"structParam1": "hello", "structParam2": 32}
	v2RuntimeStructParams, _ := structpb.NewStruct(structParams)

	// Test all parameters types converted to model.RuntimeConfig.Parameters, which is string type
	v2RuntimeParams := map[string]*structpb.Value{
		"param2": {Kind: &structpb.Value_StringValue{StringValue: "world"}},
		"param3": {Kind: &structpb.Value_BoolValue{BoolValue: true}},
		"param4": {Kind: &structpb.Value_ListValue{ListValue: v2RuntimeListParams}},
		"param5": {Kind: &structpb.Value_NumberValue{NumberValue: 12}},
		"param6": {Kind: &structpb.Value_StructValue{StructValue: v2RuntimeStructParams}},
	}

	tests := []struct {
		name                   string
		apiRun                 *apiv1beta1.Run
		workflow               *util.Workflow
		manifest               string
		templateType           template.TemplateType
		expectedModelRunDetail *model.Run
	}{
		{
			name: "v1",
			apiRun: &apiv1beta1.Run{
				Id:          "run1",
				Name:        "name1",
				Description: "this is a run",
				PipelineSpec: &apiv1beta1.PipelineSpec{
					Parameters: []*apiv1beta1.Parameter{{Name: "param2", Value: "world"}},
				},
				ResourceReferences: []*apiv1beta1.ResourceReference{
					{
						Key:          &apiv1beta1.ResourceKey{Type: apiv1beta1.ResourceType_EXPERIMENT, Id: "exp1"},
						Relationship: apiv1beta1.Relationship_OWNER,
					},
					{
						Key:          &apiv1beta1.ResourceKey{Type: apiv1beta1.ResourceType_PIPELINE_VERSION, Id: "pv1"},
						Relationship: apiv1beta1.Relationship_CREATOR,
					},
				},
			},
			workflow: util.NewWorkflow(&v1alpha1.Workflow{
				ObjectMeta: v1.ObjectMeta{Name: "workflow-name", UID: "123"},
				Status:     v1alpha1.WorkflowStatus{Phase: "running"},
			}),
			manifest:     "workflow spec",
			templateType: template.V1,
			expectedModelRunDetail: &model.Run{
				UUID:         "run1",
				ExperimentId: "exp1",
				Namespace:    "",
				K8SName:      "",
				DisplayName:  "name1",
				Description:  "this is a run",
				RunDetails: model.RunDetails{
					State: model.RuntimeStateUnspecified,
				},
				PipelineSpec: model.PipelineSpec{
					Parameters: `[{"name":"param2","value":"world"}]`,
					RuntimeConfig: model.RuntimeConfig{
						Parameters: "",
					},
					PipelineVersionId: "pv1",
					PipelineName:      "pipelines/pv1",
				},
				StorageState: model.StorageStateAvailable,
			},
		},
		{
			name: "v2",
			apiRun: &apiv1beta1.Run{
				Id:          "run1",
				Name:        "name1",
				Description: "this is a run",
				PipelineSpec: &apiv1beta1.PipelineSpec{
					RuntimeConfig: &apiv1beta1.PipelineSpec_RuntimeConfig{
						Parameters: v2RuntimeParams,
					},
					PipelineId: "p1",
				},
				ResourceReferences: []*apiv1beta1.ResourceReference{
					{
						Key:          &apiv1beta1.ResourceKey{Type: apiv1beta1.ResourceType_EXPERIMENT, Id: "exp1"},
						Relationship: apiv1beta1.Relationship_OWNER,
					},
				},
			},
			workflow: util.NewWorkflow(&v1alpha1.Workflow{
				ObjectMeta: v1.ObjectMeta{Name: "workflow-name", UID: "123"},
				Status:     v1alpha1.WorkflowStatus{Phase: "running"},
			}),
			manifest:     "pipeline spec",
			templateType: template.V2,
			expectedModelRunDetail: &model.Run{
				UUID:         "run1",
				ExperimentId: "exp1",
				Namespace:    "",
				K8SName:      "",
				RunDetails: model.RunDetails{
					State: model.RuntimeStateUnspecified,
				},
				DisplayName: "name1",
				Description: "this is a run",
				PipelineSpec: model.PipelineSpec{
					RuntimeConfig: model.RuntimeConfig{
						// Note: for some versions of structpb.Value.MarshalJSON(), there is a trailing space after array items or struct items
						Parameters: "{\"param2\":\"world\",\"param3\":true,\"param4\":[1,2,3],\"param5\":12,\"param6\":{\"structParam1\":\"hello\",\"structParam2\":32}}",
					},
					PipelineId: "p1",
				},
				StorageState: model.StorageStateAvailable,
			},
		},
	}
	for _, tt := range tests {
		t.Run(tt.name, func(t *testing.T) {
			modelRunDetail, err := toModelRun(tt.apiRun)
			assert.Nil(t, err)
			assert.Equal(t, tt.expectedModelRunDetail, modelRunDetail)
		})
	}
}

func TestToModelJob(t *testing.T) {
	tests := []struct {
		name             string
		job              interface{}
		manifest         string
		templateType     template.TemplateType
		expectedModelJob *model.Job
	}{
		{
			name: "v1api v1template",
			job: &apiv1beta1.Job{
				Name:           "name1",
				Enabled:        true,
				MaxConcurrency: 1,
				NoCatchup:      true,
				Trigger: &apiv1beta1.Trigger{
					Trigger: &apiv1beta1.Trigger_CronSchedule{CronSchedule: &apiv1beta1.CronSchedule{
						StartTime: &timestamp.Timestamp{Seconds: 1},
						Cron:      "1 * * * *",
					}},
				},
				ResourceReferences: []*apiv1beta1.ResourceReference{
					{Key: &apiv1beta1.ResourceKey{Type: apiv1beta1.ResourceType_EXPERIMENT, Id: "exp1"}, Relationship: apiv1beta1.Relationship_OWNER},
				},
				PipelineSpec: &apiv1beta1.PipelineSpec{PipelineId: "p1", Parameters: []*apiv1beta1.Parameter{{Name: "param2", Value: "world"}}},
			},
			manifest:     "workflow spec",
			templateType: template.V1,
			expectedModelJob: &model.Job{
				DisplayName:  "name1",
				K8SName:      "name1",
				Enabled:      true,
				ExperimentId: "exp1",
				Trigger: model.Trigger{
					CronSchedule: model.CronSchedule{
						CronScheduleStartTimeInSec: util.Int64Pointer(1),
						Cron:                       util.StringPointer("1 * * * *"),
					},
				},
				MaxConcurrency: 1,
				NoCatchup:      true,
				PipelineSpec: model.PipelineSpec{
					PipelineId: "p1",
					Parameters: `[{"name":"param2","value":"world"}]`,
				},
				ResourceReferences: make([]*model.ResourceReference, 0),
			},
		}, {
			name: "v1api v2template",
			job: &apiv1beta1.Job{
				Name:           "name1",
				Enabled:        true,
				MaxConcurrency: 1,
				NoCatchup:      true,
				Trigger: &apiv1beta1.Trigger{
					Trigger: &apiv1beta1.Trigger_CronSchedule{CronSchedule: &apiv1beta1.CronSchedule{
						StartTime: &timestamp.Timestamp{Seconds: 1},
						Cron:      "1 * * * *",
					}},
				},
				ResourceReferences: []*apiv1beta1.ResourceReference{
					{Key: &apiv1beta1.ResourceKey{Type: apiv1beta1.ResourceType_EXPERIMENT, Id: "exp1"}, Relationship: apiv1beta1.Relationship_OWNER},
				},
				PipelineSpec: &apiv1beta1.PipelineSpec{
					PipelineId: "p1",
					RuntimeConfig: &apiv1beta1.PipelineSpec_RuntimeConfig{Parameters: map[string]*structpb.Value{
						"param2": {Kind: &structpb.Value_StringValue{StringValue: "world"}},
					}},
				},
			},
			manifest:     "pipeline spec",
			templateType: template.V2,
			expectedModelJob: &model.Job{
				K8SName:      "name1",
				DisplayName:  "name1",
				Enabled:      true,
				ExperimentId: "exp1",
				Trigger: model.Trigger{
					CronSchedule: model.CronSchedule{
						CronScheduleStartTimeInSec: util.Int64Pointer(1),
						Cron:                       util.StringPointer("1 * * * *"),
					},
				},
				ResourceReferences: make([]*model.ResourceReference, 0),
				MaxConcurrency:     1,
				NoCatchup:          true,
				PipelineSpec: model.PipelineSpec{
					PipelineId: "p1",
					RuntimeConfig: model.RuntimeConfig{
						Parameters: "{\"param2\":\"world\"}",
					},
				},
			},
		},
	}
	for _, tt := range tests {
		t.Run(tt.name, func(t *testing.T) {
			modelJob, err := toModelJob(tt.job)
			assert.Nil(t, err)
			assert.Equal(t, tt.expectedModelJob, modelJob)
		})
	}
}

func TestToModelResourceReferencesV1(t *testing.T) {
	refs, err := toModelResourceReferencesV1(
		[]*apiv1beta1.ResourceReference{
			{Key: &apiv1beta1.ResourceKey{Type: apiv1beta1.ResourceType_EXPERIMENT, Id: DefaultFakeUUID}, Relationship: apiv1beta1.Relationship_OWNER},
			{Key: &apiv1beta1.ResourceKey{Type: apiv1beta1.ResourceType_NAMESPACE, Id: DefaultFakeUUID}, Relationship: apiv1beta1.Relationship_OWNER},
		}, "r1", apiv1beta1.ResourceType_JOB,
	)
	assert.Nil(t, err)
	expectedRefs := []*model.ResourceReference{
		{
			ResourceUUID: "r1", ResourceType: model.JobResourceType,
			ReferenceUUID: DefaultFakeUUID, ReferenceType: model.ExperimentResourceType, Relationship: model.OwnerRelationship,
		},
		{
			ResourceUUID: "r1", ResourceType: model.JobResourceType,
			ReferenceUUID: DefaultFakeUUID, ReferenceType: model.NamespaceResourceType, Relationship: model.OwnerRelationship,
		},
	}
	assert.Equal(t, expectedRefs, refs)
}

func TestToModelResourceReferences_NamespaceRef(t *testing.T) {
	modelRefs, err := toModelResourceReferencesV1([]*apiv1beta1.ResourceReference{
		{
			Key:          &apiv1beta1.ResourceKey{Type: apiv1beta1.ResourceType_NAMESPACE, Id: "e1"},
			Relationship: apiv1beta1.Relationship_OWNER,
		},
	}, "r1", apiv1beta1.ResourceType_JOB)
	assert.Nil(t, err)
	expectedRefs := []*model.ResourceReference{
		{
			ResourceUUID:  "r1",
			ResourceType:  model.JobResourceType,
			ReferenceUUID: "e1",
			ReferenceType: model.NamespaceResourceType,
			Relationship:  model.OwnerRelationship,
		},
	}
	assert.Equal(t, 1, len(modelRefs))
	assert.Equal(t, expectedRefs, modelRefs)
}

func TestToModelResourceReferences_UnknownRefType(t *testing.T) {
	_, err := toModelResourceReferencesV1([]*apiv1beta1.ResourceReference{
		{
			Key:          &apiv1beta1.ResourceKey{Type: apiv1beta1.ResourceType_UNKNOWN_RESOURCE_TYPE, Id: "e1"},
			Relationship: apiv1beta1.Relationship_OWNER,
		},
		{
			Key:          &apiv1beta1.ResourceKey{Type: apiv1beta1.ResourceType_JOB, Id: "j1"},
			Relationship: apiv1beta1.Relationship_CREATOR,
		},
	}, "e1", apiv1beta1.ResourceType_EXPERIMENT)
	assert.NotNil(t, err)
	assert.Contains(t, err.Error(), "Failed to convert unsupported v1beta1 API resource type UNKNOWN_RESOURCE_TYPE")
}

func TestToModelResourceReferences_UnknownRelationship(t *testing.T) {
	_, err := toModelResourceReferencesV1([]*apiv1beta1.ResourceReference{
		{Key: &apiv1beta1.ResourceKey{Type: apiv1beta1.ResourceType_EXPERIMENT, Id: "e1"}, Relationship: apiv1beta1.Relationship_UNKNOWN_RELATIONSHIP},
		{Key: &apiv1beta1.ResourceKey{Type: apiv1beta1.ResourceType_NAMESPACE, Id: "j1"}, Relationship: apiv1beta1.Relationship_OWNER},
	}, "r1", apiv1beta1.ResourceType_JOB,
	)
	assert.NotNil(t, err)
	assert.Contains(t, err.Error(), "an error in reference relationship")
}

func TestToModelResourceReferences_ImpossibleRelationship(t *testing.T) {
	_, err := toModelResourceReferencesV1([]*apiv1beta1.ResourceReference{
		{Key: &apiv1beta1.ResourceKey{Type: apiv1beta1.ResourceType_EXPERIMENT, Id: "e1"}, Relationship: apiv1beta1.Relationship_CREATOR},
		{Key: &apiv1beta1.ResourceKey{Type: apiv1beta1.ResourceType_NAMESPACE, Id: "j1"}, Relationship: apiv1beta1.Relationship_OWNER},
	}, "r1", apiv1beta1.ResourceType_JOB,
	)
	assert.NotNil(t, err)
	assert.Contains(t, err.Error(), "Invalid resource-reference relationship")
}

func TestToModelRunMetric(t *testing.T) {
	apiRunMetric := &apiv1beta1.RunMetric{
		Name:   "metric-1",
		NodeId: "node-1",
		Value: &apiv1beta1.RunMetric_NumberValue{
			NumberValue: 0.88,
		},
		Format: apiv1beta1.RunMetric_RAW,
	}

	actualModelRunMetric, err := toModelRunMetric(apiRunMetric, "run-1")
	assert.Nil(t, err)
	expectedModelRunMetric := &model.RunMetric{
		RunUUID:     "run-1",
		Name:        "metric-1",
		NodeID:      "node-1",
		NumberValue: 0.88,
		Format:      "RAW",
	}
	assert.Equal(t, expectedModelRunMetric, actualModelRunMetric)
}

func TestToModelPipelineVersion(t *testing.T) {
	wrongParams := make([]*apiv1beta1.Parameter, 10000)
	for i := 0; i < 10000; i++ {
		wrongParams[i] = &apiv1beta1.Parameter{Name: "param2", Value: "world"}
	}
	tests := []struct {
		name                    string
		pipeline                interface{}
		expectedPipelineVersion *model.PipelineVersion
		isError                 bool
		errMsg                  string
	}{
		{
			"happy version v1",
			&apiv1beta1.PipelineVersion{
				Id:            "pipelineversion1",
				CreatedAt:     &timestamp.Timestamp{Seconds: 1},
				Parameters:    []*apiv1beta1.Parameter{},
				CodeSourceUrl: "http://repo/11111",
				ResourceReferences: []*apiv1beta1.ResourceReference{
					{
						Key: &apiv1beta1.ResourceKey{
							Id:   "pipeline1",
							Type: apiv1beta1.ResourceType_PIPELINE,
						},
						Relationship: apiv1beta1.Relationship_OWNER,
					},
				},
			},
			&model.PipelineVersion{
				UUID:           "pipelineversion1",
				CreatedAtInSec: 1,
				Parameters:     "",
				PipelineId:     "pipeline1",
				CodeSourceUrl:  "http://repo/11111",
				Status:         model.PipelineVersionReady,
			},
			false,
			"",
		},
		{
			"wrong parameters v1",
			&apiv1beta1.PipelineVersion{
				Id:            "pipelineversion1",
				CreatedAt:     &timestamp.Timestamp{Seconds: 1},
				Parameters:    wrongParams,
				CodeSourceUrl: "http://repo/11111",
				ResourceReferences: []*apiv1beta1.ResourceReference{
					{
						Key: &apiv1beta1.ResourceKey{
							Id:   "pipeline1",
							Type: apiv1beta1.ResourceType_PIPELINE,
						},
						Relationship: apiv1beta1.Relationship_OWNER,
					},
				},
			},
			nil,
			true,
			"Failed to convert v1beta1 API pipeline version to its internal representation due to conversion error of the parameters",
		},
		{
			"happy pipeline v1",
			&apiv1beta1.Pipeline{
				Id: "pipeline1",
				Parameters: []*apiv1beta1.Parameter{
					{
						Name:  "param1",
						Value: "value1",
					},
				},
				Url: &apiv1beta1.Url{PipelineUrl: "http://repo/2222"},
				DefaultVersion: &apiv1beta1.PipelineVersion{
					Id:        "pipelineversion1",
					CreatedAt: &timestamp.Timestamp{Seconds: 1},
					ResourceReferences: []*apiv1beta1.ResourceReference{
						{
							Key: &apiv1beta1.ResourceKey{
								Id:   "namespace10",
								Type: apiv1beta1.ResourceType_NAMESPACE,
							},
							Relationship: apiv1beta1.Relationship_OWNER,
						},
						{
							Key: &apiv1beta1.ResourceKey{
								Id:   "pipeline2",
								Type: apiv1beta1.ResourceType_PIPELINE,
							},
							Relationship: apiv1beta1.Relationship_OWNER,
						},
					},
					Parameters: []*apiv1beta1.Parameter{
						{
							Name:  "param2",
							Value: "value2",
						},
					},
				},
			},
			&model.PipelineVersion{
				UUID:           "pipelineversion1",
				CreatedAtInSec: 1,
				Parameters:     `[{"name":"param2","value":"value2"}]`,
				PipelineId:     "pipeline1",
				CodeSourceUrl:  "http://repo/2222",
				Status:         model.PipelineVersionReady,
			},
			false,
			"",
		},
		{
			"happy pipeline v1",
			&apiv1beta1.Pipeline{
				Parameters: []*apiv1beta1.Parameter{
					{
						Name:  "param1",
						Value: "value1",
					},
				},
				DefaultVersion: &apiv1beta1.PipelineVersion{
					Id:         "version2",
					CreatedAt:  &timestamp.Timestamp{Seconds: 1},
					PackageUrl: &apiv1beta1.Url{PipelineUrl: "http://repo/11111"},
					ResourceReferences: []*apiv1beta1.ResourceReference{
						{
							Key: &apiv1beta1.ResourceKey{
								Id:   "pipeline2",
								Type: apiv1beta1.ResourceType_PIPELINE,
							},
							Relationship: apiv1beta1.Relationship_OWNER,
						},
					},
				},
			},
			&model.PipelineVersion{
				UUID:           "version2",
				CreatedAtInSec: 1,
				Parameters:     `[{"name":"param1","value":"value1"}]`,
				PipelineId:     "pipeline2",
				CodeSourceUrl:  "http://repo/11111",
				Status:         model.PipelineVersionReady,
			},
			false,
			"",
		},
		{
			"happy pipeline version v2",
			&apiv2beta1.PipelineVersion{
				PipelineVersionId: "pv1",
				CreatedAt:         &timestamppb.Timestamp{Seconds: 2},
				DisplayName:       "Version 2 v2beta1",
				PipelineId:        "pipeline 333",
				PackageUrl:        &apiv2beta1.Url{PipelineUrl: "http://repo/3333"},
				Description:       "This is pipeline version 333",
				PipelineSpec:      &structpb.Struct{Fields: map[string]*structpb.Value{"name": {Kind: &structpb.Value_StringValue{StringValue: "PipelineVersion222"}}}},
			},
			&model.PipelineVersion{
				UUID:           "pv1",
				CreatedAtInSec: 2,
				Name:           "Version 2 v2beta1",
				Parameters:     "",
				PipelineId:     "pipeline 333",
				CodeSourceUrl:  "http://repo/3333",
				Description:    "This is pipeline version 333",
				PipelineSpec:   "name: PipelineVersion222\n",
				Status:         model.PipelineVersionReady,
			},
			false,
			"",
		},
		{
			"happy pipeline version v2",
			&apiv2beta1.PipelineVersion{
				PipelineVersionId: "pv1",
				CreatedAt:         &timestamppb.Timestamp{Seconds: 2},
				DisplayName:       "Version 2 v2beta1",
				PipelineId:        "pipeline 333",
				PackageUrl:        &apiv2beta1.Url{PipelineUrl: "http://repo/3333"},
				Description:       "This is pipeline version 333",
				PipelineSpec:      &structpb.Struct{Fields: map[string]*structpb.Value{"name": {Kind: nil}}},
			},
			nil,
			true,
			"Failed to convert API pipeline version to internal pipeline version representation due to pipeline spec conversion error",
		},
		{
			"invalid type",
			&apiv2beta1.Experiment{},
			nil,
			true,
			"Error using PipelineVersion with *go_client.Experiment",
		},
	}
	for _, tt := range tests {
		t.Run(
			tt.name,
			func(t *testing.T) {
				pipelineVersion, err := toModelPipelineVersion(tt.pipeline)
				if tt.isError {
					assert.NotNil(t, err)
					assert.Contains(t, err.Error(), tt.errMsg)
				} else {
					assert.Nil(t, err)
				}
				assert.Equal(t, tt.expectedPipelineVersion, pipelineVersion)
			},
		)
	}
}

func TestToApiPipelineVersion(t *testing.T) {
	tests := []struct {
		name    string
		arg     *model.PipelineVersion
		want    *apiv2beta1.PipelineVersion
		wantErr bool
		errMsg  string
	}{
		{
			"Valid - v2",
			&model.PipelineVersion{
				UUID:           "pv1",
				CreatedAtInSec: 2,
				Name:           "Version 2 v2beta1",
				Parameters:     "",
				PipelineId:     "pipeline 333",
				CodeSourceUrl:  "http://repo/3333",
				Description:    "This is pipeline version 333",
				PipelineSpec:   "name: PipelineVersion222\n",
				Status:         model.PipelineVersionReady,
			},
			&apiv2beta1.PipelineVersion{
				PipelineVersionId: "pv1",
				CreatedAt:         &timestamppb.Timestamp{Seconds: 2},
				DisplayName:       "Version 2 v2beta1",
				PipelineId:        "pipeline 333",
				PackageUrl:        &apiv2beta1.Url{PipelineUrl: "http://repo/3333"},
				Description:       "This is pipeline version 333",
				PipelineSpec:      &structpb.Struct{Fields: map[string]*structpb.Value{"name": {Kind: &structpb.Value_StringValue{StringValue: "PipelineVersion222"}}}},
			},
			false,
			"",
		},
		{
			"Valid - v2 uri amd empty spec",
			&model.PipelineVersion{
				UUID:            "pv1",
				CreatedAtInSec:  2,
				Name:            "Version 2 v2beta1",
				Parameters:      "",
				PipelineId:      "pipeline 333",
				PipelineSpecURI: "http://repo/3333",
				Description:     "This is pipeline version 333",
				PipelineSpec:    "",
				Status:          model.PipelineVersionReady,
			},
			&apiv2beta1.PipelineVersion{
				PipelineVersionId: "pv1",
				CreatedAt:         &timestamppb.Timestamp{Seconds: 2},
				DisplayName:       "Version 2 v2beta1",
				PipelineId:        "pipeline 333",
				PackageUrl:        &apiv2beta1.Url{PipelineUrl: "http://repo/3333"},
				Description:       "This is pipeline version 333",
			},
			false,
			"",
		},
		{
			"Invalid - v2 nil",
			nil,
			nil,
			true,
			"Pipeline version cannot be nil",
		},
		{
			"Invalid - v2 empty UUID",
			&model.PipelineVersion{
				UUID:           "",
				CreatedAtInSec: 2,
				Name:           "Version 2 v2beta1",
				Parameters:     "",
				PipelineId:     "pipeline 333",
				CodeSourceUrl:  "http://repo/3333",
				Description:    "This is pipeline version 333",
				PipelineSpec:   "name: PipelineVersion222\n",
				Status:         model.PipelineVersionReady,
			},
			nil,
			true,
			"Pipeline version id cannot be empty",
		},
		{
			"Invalid - v2 empty create time",
			&model.PipelineVersion{
				UUID:           "pv 2",
				CreatedAtInSec: 0,
				Name:           "Version 2 v2beta1",
				Parameters:     "",
				PipelineId:     "pipeline 333",
				CodeSourceUrl:  "http://repo/3333",
				Description:    "This is pipeline version 333",
				PipelineSpec:   "name: PipelineVersion222\n",
				Status:         model.PipelineVersionReady,
			},
			nil,
			true,
			"Create time can not be 0",
		},
		{
			"Invalid - v2 corrupted spec",
			&model.PipelineVersion{
				UUID:           "pv 2",
				CreatedAtInSec: 10,
				Name:           "Version 2 v2beta1",
				Parameters:     "",
				PipelineId:     "pipeline 333",
				CodeSourceUrl:  "http://repo/3333",
				Description:    "This is pipeline version 333",
				PipelineSpec:   "name: ,PipelineVersion222\n",
				Status:         model.PipelineVersionReady,
			},
			nil,
			true,
			"Failed to convert a pipeline versions to API pipeline version due to error in parsing its pipeline spec yaml",
		},
	}
	for _, tt := range tests {
		t.Run(
			tt.name,
			func(t *testing.T) {
				pipelineVersion := toApiPipelineVersion(tt.arg)
				assert.NotNil(t, pipelineVersion)
				if tt.wantErr {
					assert.NotNil(t, pipelineVersion.GetError())
					assert.Contains(t, pipelineVersion.GetError().GetMessage(), tt.errMsg)
				} else {
					assert.True(t, proto.Equal(tt.want, pipelineVersion))
				}
			},
		)
	}
}

func TestToApiPipelineVersions(t *testing.T) {
	want := []*apiv2beta1.PipelineVersion{
		{
			PipelineVersionId: "pv1",
			CreatedAt:         &timestamppb.Timestamp{Seconds: 2},
			DisplayName:       "Version 2 v2beta1",
			PipelineId:        "pipeline 333",
			PackageUrl:        &apiv2beta1.Url{PipelineUrl: "http://repo/3333"},
			Description:       "This is pipeline version 333",
			PipelineSpec:      &structpb.Struct{Fields: map[string]*structpb.Value{"name": {Kind: &structpb.Value_StringValue{StringValue: "PipelineVersion222"}}}},
		},
		{
			PipelineVersionId: "pv1",
			CreatedAt:         &timestamppb.Timestamp{Seconds: 2},
			DisplayName:       "Version 2 v2beta1",
			PipelineId:        "pipeline 333",
			PackageUrl:        &apiv2beta1.Url{PipelineUrl: "http://repo/3333"},
			Description:       "This is pipeline version 333",
		},
		{
			Error: util.ToRpcStatus(
				util.NewInternalServerError(
					errors.New("Pipeline version cannot be nil"),
					"Failed to convert a pipeline version to API pipeline version",
				),
			),
		},

		{
			Error: util.ToRpcStatus(
				util.NewInternalServerError(
					errors.New("Pipeline version id cannot be empty"),
					"Failed to convert a pipeline version to API pipeline version",
				),
			),
		},
		{
			PipelineVersionId: "pv 2",
			Error: util.ToRpcStatus(
				util.NewInternalServerError(
					errors.New("Create time can not be 0"),
					"Failed to convert a pipeline versions to API pipeline version",
				),
			),
		},
		{
			PipelineVersionId: "pv 2",
			Error: util.ToRpcStatus(
				util.NewInternalServerError(
					util.Wrap(fmt.Errorf("error converting YAML to JSON: %v", fmt.Errorf("yaml: did not find expected node content")), "Failed to convert a yaml string into a protobuf struct"),
					"Failed to convert a pipeline versions to API pipeline version due to error in parsing its pipeline spec yaml",
				),
			),
		},
	}
	arg := []*model.PipelineVersion{
		{
			UUID:           "pv1",
			CreatedAtInSec: 2,
			Name:           "Version 2 v2beta1",
			Parameters:     "",
			PipelineId:     "pipeline 333",
			CodeSourceUrl:  "http://repo/3333",
			Description:    "This is pipeline version 333",
			PipelineSpec:   "name: PipelineVersion222\n",
			Status:         model.PipelineVersionReady,
		},
		{
			UUID:            "pv1",
			CreatedAtInSec:  2,
			Name:            "Version 2 v2beta1",
			Parameters:      "",
			PipelineId:      "pipeline 333",
			PipelineSpecURI: "http://repo/3333",
			Description:     "This is pipeline version 333",
			PipelineSpec:    "",
			Status:          model.PipelineVersionReady,
		},
		nil,
		{
			UUID:           "",
			CreatedAtInSec: 2,
			Name:           "Version 2 v2beta1",
			Parameters:     "",
			PipelineId:     "pipeline 333",
			CodeSourceUrl:  "http://repo/3333",
			Description:    "This is pipeline version 333",
			PipelineSpec:   "name: PipelineVersion222\n",
			Status:         model.PipelineVersionReady,
		},
		{
			UUID:           "pv 2",
			CreatedAtInSec: 0,
			Name:           "Version 2 v2beta1",
			Parameters:     "",
			PipelineId:     "pipeline 333",
			CodeSourceUrl:  "http://repo/3333",
			Description:    "This is pipeline version 333",
			PipelineSpec:   "name: PipelineVersion222\n",
			Status:         model.PipelineVersionReady,
		},
		{
			UUID:           "pv 2",
			CreatedAtInSec: 10,
			Name:           "Version 2 v2beta1",
			Parameters:     "",
			PipelineId:     "pipeline 333",
			CodeSourceUrl:  "http://repo/3333",
			Description:    "This is pipeline version 333",
			PipelineSpec:   "name: ,PipelineVersion222\n",
			Status:         model.PipelineVersionReady,
		},
	}
	got := toApiPipelineVersions(arg)
	for i, tt := range got {
		assert.True(t, proto.Equal(want[i], tt), "Wanted: %v, got %v", want[i], tt)
	}
}

func TestToApiPipelineVersionV1(t *testing.T) {
	tests := []struct {
		name    string
		arg     *model.PipelineVersion
		want    *apiv1beta1.PipelineVersion
		wantErr bool
		errMsg  string
	}{
		{
			"Valid - v1",
			&model.PipelineVersion{
				UUID:           "pipelineversion1",
				CreatedAtInSec: 1,
				Parameters:     `[{"name":"param2","value":"world"}]`,
				PipelineId:     "pipeline1",
				CodeSourceUrl:  "http://repo/11111",
				Status:         model.PipelineVersionReady,
			},
			&apiv1beta1.PipelineVersion{
				Id:        "pipelineversion1",
				CreatedAt: &timestamp.Timestamp{Seconds: 1},
				Parameters: []*apiv1beta1.Parameter{
					{
						Name:  "param2",
						Value: "world",
					},
				},
				CodeSourceUrl: "http://repo/11111",
				PackageUrl:    &apiv1beta1.Url{PipelineUrl: "http://repo/11111"},
				ResourceReferences: []*apiv1beta1.ResourceReference{
					{
						Key: &apiv1beta1.ResourceKey{
							Id:   "pipeline1",
							Type: apiv1beta1.ResourceType_PIPELINE,
						},
						Relationship: apiv1beta1.Relationship_OWNER,
					},
				},
			},
			false,
			"",
		},
		{
			"Valid - v1 no refs",
			&model.PipelineVersion{
				UUID:           "pipelineversion1",
				CreatedAtInSec: 1,
				Parameters:     "[]",
				Status:         model.PipelineVersionReady,
			},
			&apiv1beta1.PipelineVersion{
				Id:        "pipelineversion1",
				CreatedAt: &timestamp.Timestamp{Seconds: 1},
			},
			false,
			"",
		},
		{
			"Invalid - v1 nil",
			nil,
			nil,
			true,
			"",
		},
		{
			"Invalid - v1 parameters",
			&model.PipelineVersion{
				UUID:           "pipelineversion1",
				CreatedAtInSec: 1,
				PipelineId:     "pipeline1",
				CodeSourceUrl:  "http://repo/11111",
				Status:         model.PipelineVersionReady,
				Parameters:     "wrong params",
			},
			nil,
			true,
			"",
		},
	}
	for _, tt := range tests {
		t.Run(
			tt.name,
			func(t *testing.T) {
				pipelineVersion := toApiPipelineVersionV1(tt.arg)
				if tt.wantErr {
					assert.Nil(t, pipelineVersion)
				} else {
					assert.True(t, proto.Equal(tt.want, pipelineVersion))
				}
			},
		)
	}
}

func TestToApiPipelineVersionsV1(t *testing.T) {
	want := []*apiv1beta1.PipelineVersion{
		{
			Id:        "pipelineversion1",
			CreatedAt: &timestamp.Timestamp{Seconds: 1},
			Parameters: []*apiv1beta1.Parameter{
				{
					Name:  "param2",
					Value: "world",
				},
			},
			CodeSourceUrl: "http://repo/11111",
			PackageUrl:    &apiv1beta1.Url{PipelineUrl: "http://repo/11111"},
			ResourceReferences: []*apiv1beta1.ResourceReference{
				{
					Key: &apiv1beta1.ResourceKey{
						Id:   "pipeline1",
						Type: apiv1beta1.ResourceType_PIPELINE,
					},
					Relationship: apiv1beta1.Relationship_OWNER,
				},
			},
		},
		{
			Id:        "pipelineversion1",
			CreatedAt: &timestamp.Timestamp{Seconds: 1},
		},
		nil,
		nil,
	}
	args := []*model.PipelineVersion{
		{
			UUID:           "pipelineversion1",
			CreatedAtInSec: 1,
			Parameters:     `[{"name":"param2","value":"world"}]`,
			PipelineId:     "pipeline1",
			CodeSourceUrl:  "http://repo/11111",
			Status:         model.PipelineVersionReady,
		},
		{
			UUID:           "pipelineversion1",
			CreatedAtInSec: 1,
			Parameters:     "[]",
			Status:         model.PipelineVersionReady,
		},
		nil,
		{
			UUID:           "pipelineversion1",
			CreatedAtInSec: 1,
			PipelineId:     "pipeline1",
			CodeSourceUrl:  "http://repo/11111",
			Status:         model.PipelineVersionReady,
			Parameters:     "wrong params",
		},
	}
	got := toApiPipelineVersionsV1(args)
	assert.Equal(t, len(want), len(got))
	for i, tt := range got {
		if want[i] != nil {
			assert.True(t, proto.Equal(want[i], tt), "Wanted: %v, got: %v", want[i], tt)
		} else {
			assert.Nil(t, tt)
		}
	}
}

// Tests toApiPipelineV1
func TestToApiPipelineV1(t *testing.T) {
	modelPipeline := &model.Pipeline{
		UUID:           "pipeline1",
		CreatedAtInSec: 1,
	}
	modelVersion := &model.PipelineVersion{
		UUID:           "pipelineversion1",
		CreatedAtInSec: 1,
		Parameters:     "[]",
		PipelineId:     "pipeline1",
		Description:    "desc1",
		CodeSourceUrl:  "http://repo/22222",
	}
	apiPipeline := toApiPipelineV1(modelPipeline, modelVersion)
	expectedApiPipeline := &apiv1beta1.Pipeline{
		Id:        "pipeline1",
		CreatedAt: &timestamp.Timestamp{Seconds: 1},
		Url:       &apiv1beta1.Url{PipelineUrl: "http://repo/22222"},
		DefaultVersion: &apiv1beta1.PipelineVersion{
			Id:            "pipelineversion1",
			CreatedAt:     &timestamp.Timestamp{Seconds: 1},
			Description:   "desc1",
			CodeSourceUrl: "http://repo/22222",
			PackageUrl:    &apiv1beta1.Url{PipelineUrl: "http://repo/22222"},
			ResourceReferences: []*apiv1beta1.ResourceReference{
				{
					Key: &apiv1beta1.ResourceKey{
						Id:   "pipeline1",
						Type: apiv1beta1.ResourceType_PIPELINE,
					},
					Relationship: apiv1beta1.Relationship_OWNER,
				},
			},
		},
	}
	assert.Equal(t, expectedApiPipeline, apiPipeline)
}

// Tests toApiPipelineV1 (error parsing a field)
func TestToApiPipelineV1_ErrorParsingField(t *testing.T) {
	modelPipeline := &model.Pipeline{
		UUID:           "pipeline1",
		CreatedAtInSec: 1,
	}
	modelVersion := &model.PipelineVersion{
		Parameters: "super wrong parameters",
	}
	apiPipeline := toApiPipelineV1(modelPipeline, modelVersion)
	assert.Equal(t, "pipeline1", apiPipeline.Id)
	assert.Contains(t, apiPipeline.Error, "Failed to convert parameters: super wrong parameters")
}

func TestToApiPipelinesV1(t *testing.T) {
	modelPipelines := []*model.Pipeline{
		{
			UUID:           "pipeline1",
			CreatedAtInSec: 1,
		},
		nil,
		{
			UUID:           "pipeline1",
			CreatedAtInSec: 1,
		},
	}
	modelPipelineVersions := []*model.PipelineVersion{
		{
			UUID:           "pipelineversion1",
			CreatedAtInSec: 1,
			Parameters:     "[]",
			PipelineId:     "pipeline1",
			Description:    "desc1",
			CodeSourceUrl:  "http://repo/22222",
		},
		{
			UUID:           "pipelineversion1",
			CreatedAtInSec: 1,
			Parameters:     "[]",
			PipelineId:     "pipeline1",
			Description:    "desc1",
		},
		{
			Parameters: "super wrong parameters",
		},
	}
	apiPipelines := toApiPipelinesV1(modelPipelines, modelPipelineVersions)
	expectedPipelines := []*apiv1beta1.Pipeline{
		{
			Id:        "pipeline1",
			CreatedAt: &timestamp.Timestamp{Seconds: 1},
			Url:       &apiv1beta1.Url{PipelineUrl: "http://repo/22222"},
			DefaultVersion: &apiv1beta1.PipelineVersion{
				Id:            "pipelineversion1",
				CreatedAt:     &timestamp.Timestamp{Seconds: 1},
				Description:   "desc1",
				CodeSourceUrl: "http://repo/22222",
				PackageUrl:    &apiv1beta1.Url{PipelineUrl: "http://repo/22222"},
				ResourceReferences: []*apiv1beta1.ResourceReference{
					{
						Key: &apiv1beta1.ResourceKey{
							Id:   "pipeline1",
							Type: apiv1beta1.ResourceType_PIPELINE,
						},
						Relationship: apiv1beta1.Relationship_OWNER,
					},
				},
			},
		},
		{
			Id:    "",
			Error: "InternalServerError: Failed to convert a model pipeline to v1beta1 API pipeline: Invalid input error: Pipeline cannot be nil",
		},
		{
			Id:    "pipeline1",
			Error: "InternalServerError: Failed to convert a model pipeline to v1beta1 API pipeline: Invalid input error: Failed to convert parameters: super wrong parameters",
		},
	}
	assert.Equal(t, expectedPipelines, apiPipelines)

	modelPipelines2 := make([]*model.Pipeline, 0)
	modelPipelineVersions2 := make([]*model.PipelineVersion, 0)
	apiPipelines2 := toApiPipelinesV1(modelPipelines2, modelPipelineVersions2)
	expectedPipelines2 := make([]*apiv1beta1.Pipeline, 0)
	assert.Equal(t, expectedPipelines2, apiPipelines2)
}

func TestToApiPipeline(t *testing.T) {
	tests := []struct {
		name             string
		pipeline         *model.Pipeline
		expectedPipeline *apiv2beta1.Pipeline
	}{
		{
			"happy case",
			&model.Pipeline{
				UUID:           "p1",
				Name:           "pipeline1",
				Description:    "This is pipeline1",
				Namespace:      "ns1",
				CreatedAtInSec: 1,
			},
			&apiv2beta1.Pipeline{
				PipelineId:  "p1",
				DisplayName: "pipeline1",
				Description: "This is pipeline1",
				CreatedAt:   &timestamppb.Timestamp{Seconds: 1},
				Namespace:   "ns1",
			},
		},
		{
			"nil input",
			nil,
			&apiv2beta1.Pipeline{
				Error: util.ToRpcStatus(
					util.NewInternalServerError(
						errors.New("Pipeline cannot be nil"),
						"Failed to convert a pipeline to API pipeline",
					),
				),
			},
		},
		{
			"empy uuid",
			&model.Pipeline{
				Name:           "pipeline1",
				Description:    "This is pipeline1",
				Namespace:      "ns1",
				CreatedAtInSec: 1,
			},
			&apiv2beta1.Pipeline{
				Error: util.ToRpcStatus(
					util.NewInternalServerError(
						errors.New("Pipeline id cannot be empty"),
						"Failed to convert a pipeline to API pipeline",
					),
				),
			},
		},
		{
			"zero create time",
			&model.Pipeline{
				UUID:        "p1",
				Name:        "pipeline1",
				Description: "This is pipeline1",
				Namespace:   "ns1",
			},
			&apiv2beta1.Pipeline{
				PipelineId: "p1",
				Error: util.ToRpcStatus(
					util.NewInternalServerError(
						errors.New("Pipeline create time cannot be 0"),
						"Failed to convert a pipeline to API pipeline",
					),
				),
			},
		},
		{
			"empty name",
			&model.Pipeline{
				UUID:           "p1",
				Description:    "This is pipeline1",
				Namespace:      "ns1",
				CreatedAtInSec: 1,
			},
			&apiv2beta1.Pipeline{
				PipelineId: "p1",
				Error: util.ToRpcStatus(
					util.NewInternalServerError(
						errors.New("Pipeline name cannot be empty"),
						"Failed to convert a pipeline to API pipeline",
					),
				),
			},
		},
		{
			"empty namespace",
			&model.Pipeline{
				UUID:           "p1",
				Name:           "pipeline1",
				Description:    "This is pipeline1",
				CreatedAtInSec: 1,
			},
			&apiv2beta1.Pipeline{
				PipelineId:  "p1",
				DisplayName: "pipeline1",
				Description: "This is pipeline1",
				CreatedAt:   &timestamppb.Timestamp{Seconds: 1},
			},
		},
	}
	for _, tt := range tests {
		t.Run(tt.name, func(t *testing.T) {
			pipeline := toApiPipeline(tt.pipeline)
			assert.Equal(t, tt.expectedPipeline, pipeline)
		})
	}
}

func TestToApiPipelines(t *testing.T) {
	modelPipelines := []*model.Pipeline{
		{
			UUID:           "p1",
			Name:           "pipeline1",
			Description:    "This is pipeline1",
			Namespace:      "ns1",
			CreatedAtInSec: 1,
		},
		nil,
		{
			Name:           "pipeline1",
			Description:    "This is pipeline1",
			Namespace:      "ns1",
			CreatedAtInSec: 1,
		},
		{
			UUID:        "p1",
			Name:        "pipeline1",
			Description: "This is pipeline1",
			Namespace:   "ns1",
		},
		{
			UUID:           "p1",
			Description:    "This is pipeline1",
			Namespace:      "ns1",
			CreatedAtInSec: 1,
		},
		{
			UUID:           "p1",
			Name:           "pipeline1",
			Description:    "This is pipeline1",
			CreatedAtInSec: 1,
		},
	}
	apiPipelines := toApiPipelines(modelPipelines)
	expectedPipelines := []*apiv2beta1.Pipeline{
		{
			PipelineId:  "p1",
			DisplayName: "pipeline1",
			Description: "This is pipeline1",
			CreatedAt:   &timestamppb.Timestamp{Seconds: 1},
			Namespace:   "ns1",
		},
		{
			Error: util.ToRpcStatus(
				util.NewInternalServerError(
					errors.New("Pipeline cannot be nil"),
					"Failed to convert a pipeline to API pipeline",
				),
			),
		},
		{
			Error: util.ToRpcStatus(
				util.NewInternalServerError(
					errors.New("Pipeline id cannot be empty"),
					"Failed to convert a pipeline to API pipeline",
				),
			),
		},
		{
			PipelineId: "p1",
			Error: util.ToRpcStatus(
				util.NewInternalServerError(
					errors.New("Pipeline create time cannot be 0"),
					"Failed to convert a pipeline to API pipeline",
				),
			),
		},
		{
			PipelineId: "p1",
			Error: util.ToRpcStatus(
				util.NewInternalServerError(
					errors.New("Pipeline name cannot be empty"),
					"Failed to convert a pipeline to API pipeline",
				),
			),
		},
		{
			PipelineId:  "p1",
			DisplayName: "pipeline1",
			Description: "This is pipeline1",
			CreatedAt:   &timestamppb.Timestamp{Seconds: 1},
		},
	}
	assert.Equal(t, expectedPipelines, apiPipelines)

	modelPipelines2 := make([]*model.Pipeline, 0)
	apiPipelines2 := toApiPipelines(modelPipelines2)
	expectedPipelines2 := make([]*apiv2beta1.Pipeline, 0)
	assert.Equal(t, expectedPipelines2, apiPipelines2)
}

func TestToApiRunDetailV1_RuntimeParams(t *testing.T) {
	modelRun := &model.Run{
		UUID:           "run123",
		K8SName:        "name123",
		StorageState:   model.StorageStateAvailable,
		DisplayName:    "displayName123",
		Namespace:      "ns123",
		RecurringRunId: "job123",
		ExperimentId:   "exp123",
		RunDetails: model.RunDetails{
			CreatedAtInSec:          1,
			ScheduledAtInSec:        1,
			FinishedAtInSec:         1,
			Conditions:              "running",
			WorkflowRuntimeManifest: "workflow123",
		},
		PipelineSpec: model.PipelineSpec{
			WorkflowSpecManifest: "manifest",
			RuntimeConfig: model.RuntimeConfig{
				Parameters:   "{\"param2\":\"world\",\"param3\":true,\"param4\":[1,2,3],\"param5\":12,\"param6\":{\"structParam1\":\"hello\",\"structParam2\":32}}",
				PipelineRoot: "model-pipeline-root",
			},
		},
	}
	apiRun := toApiRunDetailV1(modelRun)

	listParams := []interface{}{1, 2, 3}
	v2RuntimeListParams, _ := structpb.NewList(listParams)

	structParams := map[string]interface{}{"structParam1": "hello", "structParam2": 32}
	v2RuntimeStructParams, _ := structpb.NewStruct(structParams)

	// Test all parameters types converted to model.RuntimeConfig.Parameters, which is string type
	v2RuntimeParams := map[string]*structpb.Value{
		"param2": structpb.NewStringValue("world"),
		"param3": structpb.NewBoolValue(true),
		"param4": structpb.NewListValue(v2RuntimeListParams),
		"param5": structpb.NewNumberValue(12),
		"param6": structpb.NewStructValue(v2RuntimeStructParams),
	}

	expectedApiRun := &apiv1beta1.RunDetail{
		Run: &apiv1beta1.Run{
			Id:           "run123",
			Name:         "displayName123",
			StorageState: apiv1beta1.Run_STORAGESTATE_AVAILABLE,
			CreatedAt:    &timestamp.Timestamp{Seconds: 1},
			ScheduledAt:  &timestamp.Timestamp{Seconds: 1},
			FinishedAt:   &timestamp.Timestamp{Seconds: 1},
			Status:       "Running",
			PipelineSpec: &apiv1beta1.PipelineSpec{
				WorkflowManifest: "manifest",
				RuntimeConfig: &apiv1beta1.PipelineSpec_RuntimeConfig{
					Parameters:   v2RuntimeParams,
					PipelineRoot: "model-pipeline-root",
				},
			},
			ResourceReferences: []*apiv1beta1.ResourceReference{
				{
					Key:          &apiv1beta1.ResourceKey{Type: apiv1beta1.ResourceType_NAMESPACE, Id: "ns123"},
					Relationship: apiv1beta1.Relationship_OWNER,
				},
				{
					Key:          &apiv1beta1.ResourceKey{Type: apiv1beta1.ResourceType_EXPERIMENT, Id: "exp123"},
					Relationship: apiv1beta1.Relationship_OWNER,
				},
				{
					Key:          &apiv1beta1.ResourceKey{Type: apiv1beta1.ResourceType_JOB, Id: "job123"},
					Relationship: apiv1beta1.Relationship_CREATOR,
				},
			},
		},
		PipelineRuntime: &apiv1beta1.PipelineRuntime{
			WorkflowManifest: "workflow123",
		},
	}
	// Compare the string representation of ApiRuns, since these structs have internal fields
	// used only by protobuff, and may be different. The .String() method marshal all
	// exported fields into string format.
	// See https://github.com/stretchr/testify/issues/758
	assert.Equal(t, expectedApiRun.String(), apiRun.String())
}

func TestToApiRunDetailV1_V1Params(t *testing.T) {
	modelRun := &model.Run{
		UUID:         "run123",
		K8SName:      "name123",
		StorageState: model.StorageStateAvailable,
		DisplayName:  "displayName123",
		Namespace:    "ns123",
		RunDetails: model.RunDetails{
			CreatedAtInSec:          1,
			ScheduledAtInSec:        1,
			FinishedAtInSec:         1,
			Conditions:              "running",
			WorkflowRuntimeManifest: "workflow123",
		},
		PipelineSpec: model.PipelineSpec{
			WorkflowSpecManifest: "manifest",
			Parameters:           `[{"name":"param2","value":"world"}]`,
		},
		ResourceReferences: []*model.ResourceReference{
			{
				ResourceUUID: "run123", ResourceType: model.RunResourceType, ReferenceUUID: "job123",
				ReferenceName: "j123", ReferenceType: model.JobResourceType, Relationship: model.CreatorRelationship,
			},
		},
	}
	apiRun := toApiRunDetailV1(modelRun)
	expectedApiRun := &apiv1beta1.RunDetail{
		Run: &apiv1beta1.Run{
			Id:           "run123",
			Name:         "displayName123",
			StorageState: apiv1beta1.Run_STORAGESTATE_AVAILABLE,
			CreatedAt:    &timestamp.Timestamp{Seconds: 1},
			ScheduledAt:  &timestamp.Timestamp{Seconds: 1},
			FinishedAt:   &timestamp.Timestamp{Seconds: 1},
			Status:       "Running",
			PipelineSpec: &apiv1beta1.PipelineSpec{
				WorkflowManifest: "manifest",
				Parameters:       []*apiv1beta1.Parameter{{Name: "param2", Value: "world"}},
			},
			ResourceReferences: []*apiv1beta1.ResourceReference{
				{
					Key:          &apiv1beta1.ResourceKey{Type: apiv1beta1.ResourceType_JOB, Id: "job123"},
					Name:         "j123",
					Relationship: apiv1beta1.Relationship_CREATOR,
				},
				{
					Key:          &apiv1beta1.ResourceKey{Type: apiv1beta1.ResourceType_NAMESPACE, Id: "ns123"},
					Relationship: apiv1beta1.Relationship_OWNER,
				},
			},
		},
		PipelineRuntime: &apiv1beta1.PipelineRuntime{
			WorkflowManifest: "workflow123",
		},
	}
	assert.Equal(t, expectedApiRun, apiRun)
}

func TestToApiRunsV1(t *testing.T) {
	metric1 := &model.RunMetric{
		Name:        "metric-1",
		NodeID:      "node-1",
		NumberValue: 0.88,
		Format:      "RAW",
	}
	metric2 := &model.RunMetric{
		Name:        "metric-2",
		NodeID:      "node-2",
		NumberValue: 0.99,
		Format:      "PERCENTAGE",
	}
	apiMetric1 := &apiv1beta1.RunMetric{
		Name:   metric1.Name,
		NodeId: metric1.NodeID,
		Value:  &apiv1beta1.RunMetric_NumberValue{NumberValue: metric1.NumberValue},
		Format: apiv1beta1.RunMetric_RAW,
	}
	apiMetric2 := &apiv1beta1.RunMetric{
		Name:   metric2.Name,
		NodeId: metric2.NodeID,
		Value:  &apiv1beta1.RunMetric_NumberValue{NumberValue: metric2.NumberValue},
		Format: apiv1beta1.RunMetric_PERCENTAGE,
	}
	modelRun1 := model.Run{
		UUID:         "run1",
		K8SName:      "name1",
		StorageState: model.StorageStateAvailable,
		DisplayName:  "displayName1",
		Namespace:    "ns1",
		RunDetails: model.RunDetails{
			CreatedAtInSec:   1,
			ScheduledAtInSec: 1,
			Conditions:       "running",
		},
		PipelineSpec: model.PipelineSpec{
			WorkflowSpecManifest: "manifest",
		},
		ResourceReferences: []*model.ResourceReference{
			{
				ResourceUUID: "run1", ResourceType: model.RunResourceType, ReferenceUUID: "job1",
				ReferenceName: "j1", ReferenceType: model.JobResourceType, Relationship: model.CreatorRelationship,
			},
		},
		Metrics: []*model.RunMetric{metric1, metric2},
	}
	modelRun2 := model.Run{
		UUID:         "run2",
		K8SName:      "name2",
		StorageState: model.StorageStateAvailable,
		DisplayName:  "displayName2",
		Namespace:    "ns2",
		RunDetails: model.RunDetails{
			CreatedAtInSec:   2,
			ScheduledAtInSec: 2,
			Conditions:       "done",
		},
		PipelineSpec: model.PipelineSpec{
			WorkflowSpecManifest: "manifest",
		},
		ResourceReferences: []*model.ResourceReference{
			{
				ResourceUUID: "run2", ResourceType: model.RunResourceType, ReferenceUUID: "job2",
				ReferenceName: "j2", ReferenceType: model.JobResourceType, Relationship: model.CreatorRelationship,
			},
		},
		Metrics: []*model.RunMetric{metric2},
	}
	apiRuns := toApiRunsV1([]*model.Run{&modelRun1, &modelRun2})
	expectedApiRun := []*apiv1beta1.Run{
		{
			Id:           "run1",
			Name:         "displayName1",
			StorageState: apiv1beta1.Run_STORAGESTATE_AVAILABLE,
			CreatedAt:    &timestamp.Timestamp{Seconds: 1},
			ScheduledAt:  &timestamp.Timestamp{Seconds: 1},
			FinishedAt:   &timestamp.Timestamp{},
			Status:       "Running",
			PipelineSpec: &apiv1beta1.PipelineSpec{
				WorkflowManifest: "manifest",
			},
			ResourceReferences: []*apiv1beta1.ResourceReference{
				{
					Key:  &apiv1beta1.ResourceKey{Type: apiv1beta1.ResourceType_JOB, Id: "job1"},
					Name: "j1", Relationship: apiv1beta1.Relationship_CREATOR,
				},
				{
					Key:          &apiv1beta1.ResourceKey{Type: apiv1beta1.ResourceType_NAMESPACE, Id: "ns1"},
					Relationship: apiv1beta1.Relationship_OWNER,
				},
			},
			Metrics: []*apiv1beta1.RunMetric{apiMetric1, apiMetric2},
		},
		{
			Id:           "run2",
			Name:         "displayName2",
			StorageState: apiv1beta1.Run_STORAGESTATE_AVAILABLE,
			CreatedAt:    &timestamp.Timestamp{Seconds: 2},
			ScheduledAt:  &timestamp.Timestamp{Seconds: 2},
			FinishedAt:   &timestamp.Timestamp{},
			Status:       "Succeeded",
			ResourceReferences: []*apiv1beta1.ResourceReference{
				{
					Key:  &apiv1beta1.ResourceKey{Type: apiv1beta1.ResourceType_JOB, Id: "job2"},
					Name: "j2", Relationship: apiv1beta1.Relationship_CREATOR,
				},
				{
					Key:          &apiv1beta1.ResourceKey{Type: apiv1beta1.ResourceType_NAMESPACE, Id: "ns2"},
					Relationship: apiv1beta1.Relationship_OWNER,
				},
			},
			PipelineSpec: &apiv1beta1.PipelineSpec{
				WorkflowManifest: "manifest",
			},
			Metrics: []*apiv1beta1.RunMetric{apiMetric2},
		},
	}
	assert.Equal(t, expectedApiRun, apiRuns)
}

func TestToApiTask(t *testing.T) {
	modelTask := &model.Task{
		UUID:              DefaultFakeUUID,
		Namespace:         "",
		PipelineName:      "pipeline/my-pipeline",
		RunId:             NonDefaultFakeUUID,
		MLMDExecutionID:   "1",
		CreatedTimestamp:  1,
		FinishedTimestamp: 2,
		Fingerprint:       "123",
	}
	apiTask := toApiTaskV1(modelTask)
	expectedApiTask := &apiv1beta1.Task{
		Id:              DefaultFakeUUID,
		Namespace:       "",
		PipelineName:    "pipeline/my-pipeline",
		RunId:           NonDefaultFakeUUID,
		MlmdExecutionID: "1",
		CreatedAt:       &timestamp.Timestamp{Seconds: 1},
		FinishedAt:      &timestamp.Timestamp{Seconds: 2},
		Fingerprint:     "123",
	}

	assert.Equal(t, expectedApiTask, apiTask)
}

func TestToApiTasks(t *testing.T) {
	modelTask1 := model.Task{
		UUID:              "123e4567-e89b-12d3-a456-426655440000",
		Namespace:         "ns1",
		PipelineName:      "namespace/ns1/pipeline/my-pipeline-1",
		RunId:             "123e4567-e89b-12d3-a456-426655440001",
		MLMDExecutionID:   "1",
		CreatedTimestamp:  1,
		FinishedTimestamp: 2,
		Fingerprint:       "123",
	}
	modelTask2 := model.Task{
		UUID:              "123e4567-e89b-12d3-a456-426655440002",
		Namespace:         "ns2",
		PipelineName:      "namespace/ns1/pipeline/my-pipeline-2",
		RunId:             "123e4567-e89b-12d3-a456-426655440003",
		MLMDExecutionID:   "2",
		CreatedTimestamp:  3,
		FinishedTimestamp: 4,
		Fingerprint:       "124",
	}

	apiTasks := toApiTasksV1([]*model.Task{&modelTask1, &modelTask2})
	expectedApiTasks := []*apiv1beta1.Task{
		{
			Id:              "123e4567-e89b-12d3-a456-426655440000",
			Namespace:       "ns1",
			PipelineName:    "namespace/ns1/pipeline/my-pipeline-1",
			RunId:           "123e4567-e89b-12d3-a456-426655440001",
			MlmdExecutionID: "1",
			CreatedAt:       &timestamp.Timestamp{Seconds: 1},
			FinishedAt:      &timestamp.Timestamp{Seconds: 2},
			Fingerprint:     "123",
		},
		{
			Id:              "123e4567-e89b-12d3-a456-426655440002",
			Namespace:       "ns2",
			PipelineName:    "namespace/ns1/pipeline/my-pipeline-2",
			RunId:           "123e4567-e89b-12d3-a456-426655440003",
			MlmdExecutionID: "2",
			CreatedAt:       &timestamp.Timestamp{Seconds: 3},
			FinishedAt:      &timestamp.Timestamp{Seconds: 4},
			Fingerprint:     "124",
		},
	}
	assert.Equal(t, expectedApiTasks, apiTasks)
}

func TestCronScheduledJobtoApiJob(t *testing.T) {
	modelJob := model.Job{
		UUID:        "job1",
		DisplayName: "name 1",
		K8SName:     "name1",
		Enabled:     true,
		Trigger: model.Trigger{
			CronSchedule: model.CronSchedule{
				CronScheduleStartTimeInSec: util.Int64Pointer(1),
				Cron:                       util.StringPointer("1 * *"),
			},
		},
		MaxConcurrency: 1,
		PipelineSpec: model.PipelineSpec{
			PipelineId:   "1",
			PipelineName: "p1",
			Parameters:   `[{"name":"param2","value":"world"}]`,
		},
		CreatedAtInSec: 1,
		UpdatedAtInSec: 1,
		ResourceReferences: []*model.ResourceReference{
			{
				ResourceUUID: "job1", ResourceType: model.JobResourceType, ReferenceUUID: "experiment1", ReferenceName: "e1",
				ReferenceType: model.ExperimentResourceType, Relationship: model.OwnerRelationship,
			},
		},
	}
	apiJob := toApiJobV1(modelJob.ToV2())
	expectedJob := &apiv1beta1.Job{
		Id:             "job1",
		Name:           "name 1",
		Enabled:        true,
		CreatedAt:      &timestamp.Timestamp{Seconds: 1},
		UpdatedAt:      &timestamp.Timestamp{Seconds: 1},
		MaxConcurrency: 1,
		Trigger: &apiv1beta1.Trigger{
			Trigger: &apiv1beta1.Trigger_CronSchedule{CronSchedule: &apiv1beta1.CronSchedule{
				StartTime: &timestamp.Timestamp{Seconds: 1},
				Cron:      "1 * *",
			}},
		},
		PipelineSpec: &apiv1beta1.PipelineSpec{
			Parameters:   []*apiv1beta1.Parameter{{Name: "param2", Value: "world"}},
			PipelineId:   "1",
			PipelineName: "p1",
		},
		ResourceReferences: []*apiv1beta1.ResourceReference{
			{
				Key:          &apiv1beta1.ResourceKey{Type: apiv1beta1.ResourceType_EXPERIMENT, Id: "experiment1"},
				Relationship: apiv1beta1.Relationship_OWNER,
			},
			{
				Key:          &apiv1beta1.ResourceKey{Type: apiv1beta1.ResourceType_PIPELINE, Id: "1"},
				Relationship: apiv1beta1.Relationship_CREATOR,
			},
		},
		Status: "STATUS_UNSPECIFIED",
	}
	assert.Equal(t, expectedJob, apiJob)
}

func TestPeriodicScheduledJobtoApiJob(t *testing.T) {
	modelJob := model.Job{
		UUID:        "job1",
		DisplayName: "name 1",
		K8SName:     "name1",
		Enabled:     true,
		Trigger: model.Trigger{
			PeriodicSchedule: model.PeriodicSchedule{
				PeriodicScheduleStartTimeInSec: util.Int64Pointer(1),
				IntervalSecond:                 util.Int64Pointer(3),
			},
		},
		MaxConcurrency: 1,
		PipelineSpec: model.PipelineSpec{
			PipelineId:   "1",
			PipelineName: "p1",
			Parameters:   `[{"name":"param2","value":"world"}]`,
		},
		CreatedAtInSec: 1,
		UpdatedAtInSec: 1,
	}
	apiJob := toApiJobV1(&modelJob)
	expectedJob := &apiv1beta1.Job{
		Id:             "job1",
		Name:           "name 1",
		Enabled:        true,
		CreatedAt:      &timestamp.Timestamp{Seconds: 1},
		UpdatedAt:      &timestamp.Timestamp{Seconds: 1},
		MaxConcurrency: 1,
		Trigger: &apiv1beta1.Trigger{
			Trigger: &apiv1beta1.Trigger_PeriodicSchedule{PeriodicSchedule: &apiv1beta1.PeriodicSchedule{
				StartTime:      &timestamp.Timestamp{Seconds: 1},
				IntervalSecond: 3,
			}},
		},
		PipelineSpec: &apiv1beta1.PipelineSpec{
			Parameters:   []*apiv1beta1.Parameter{{Name: "param2", Value: "world"}},
			PipelineId:   "1",
			PipelineName: "p1",
		},
		ResourceReferences: []*apiv1beta1.ResourceReference{
			{
				Key:          &apiv1beta1.ResourceKey{Type: apiv1beta1.ResourceType_PIPELINE, Id: "1"},
				Relationship: apiv1beta1.Relationship_CREATOR,
			},
		},
		Status: "STATUS_UNSPECIFIED",
	}
	assert.Equal(t, expectedJob, apiJob)
}

func TestNonScheduledJobtoApiJob(t *testing.T) {
	modelJob := model.Job{
		UUID:           "job1",
		DisplayName:    "name1",
		Enabled:        true,
		Trigger:        model.Trigger{},
		MaxConcurrency: 1,
		PipelineSpec: model.PipelineSpec{
			PipelineId:   "1",
			PipelineName: "p1",
			Parameters:   `[{"name":"param2","value":"world"}]`,
		},
		CreatedAtInSec: 1,
		UpdatedAtInSec: 1,
	}
	apiJob := toApiJobV1(&modelJob)
	expectedJob := &apiv1beta1.Job{
		Id:             "job1",
		Name:           "name1",
		Enabled:        true,
		CreatedAt:      &timestamp.Timestamp{Seconds: 1},
		UpdatedAt:      &timestamp.Timestamp{Seconds: 1},
		MaxConcurrency: 1,
		PipelineSpec: &apiv1beta1.PipelineSpec{
			Parameters:   []*apiv1beta1.Parameter{{Name: "param2", Value: "world"}},
			PipelineId:   "1",
			PipelineName: "p1",
		},
		ResourceReferences: []*apiv1beta1.ResourceReference{
			{
				Key:          &apiv1beta1.ResourceKey{Type: apiv1beta1.ResourceType_PIPELINE, Id: "1"},
				Relationship: apiv1beta1.Relationship_CREATOR,
			},
		},
		Status: "STATUS_UNSPECIFIED",
	}
	assert.Equal(t, expectedJob, apiJob)
}

func TestToApiJob_ErrorParsingField(t *testing.T) {
	modelJob := &model.Job{
		UUID:           "job1",
		DisplayName:    "name1",
		Enabled:        true,
		Trigger:        model.Trigger{},
		MaxConcurrency: 1,
		PipelineSpec: model.PipelineSpec{
			PipelineId:   "1",
			PipelineName: "p1",
			Parameters:   `invalid parameter format`,
		},
		CreatedAtInSec: 1,
		UpdatedAtInSec: 1,
	}
	modelJob2 := &model.Job{
		UUID:           "job2",
		DisplayName:    "name1",
		Enabled:        true,
		Trigger:        model.Trigger{},
		MaxConcurrency: 1,
		PipelineSpec: model.PipelineSpec{
			PipelineId:   "1",
			PipelineName: "p1",
			RuntimeConfig: model.RuntimeConfig{
				Parameters: "wrong cong params",
			},
		},
		CreatedAtInSec: 1,
		UpdatedAtInSec: 1,
	}

	apiJob := toApiJobV1(modelJob)
	assert.Equal(t, "job1", apiJob.Id)
	assert.Contains(t, apiJob.Error, "Pipeline spec parameters were not parsed correctly")

	apiJob2 := toApiJobV1(modelJob2)
	assert.Equal(t, "job2", apiJob2.Id)
	assert.Contains(t, apiJob2.Error, "Runtime config was not parsed correctly")
}

func TestToApiJob_V2(t *testing.T) {
	modelJob := &model.Job{
		UUID:        "job1",
		DisplayName: "name 1",
		K8SName:     "name1",
		Enabled:     true,
		Trigger: model.Trigger{
			CronSchedule: model.CronSchedule{
				CronScheduleStartTimeInSec: util.Int64Pointer(2),
				Cron:                       util.StringPointer("2 * *"),
			},
		},
		MaxConcurrency: 2,
		NoCatchup:      true,
		PipelineSpec: model.PipelineSpec{
			PipelineId:   "1",
			PipelineName: "p1",
			RuntimeConfig: model.RuntimeConfig{
				Parameters:   "{\"param1\":\"world\"}",
				PipelineRoot: "job-1-root",
			},
		},
		CreatedAtInSec: 2,
		UpdatedAtInSec: 2,
	}
	expectedJob := &apiv1beta1.Job{
		Id:             "job1",
		Name:           "name 1",
		Enabled:        true,
		CreatedAt:      &timestamp.Timestamp{Seconds: 2},
		UpdatedAt:      &timestamp.Timestamp{Seconds: 2},
		MaxConcurrency: 2,
		NoCatchup:      true,
		Status:         "STATUS_UNSPECIFIED",
		ResourceReferences: []*apiv1beta1.ResourceReference{
			{
				Key:          &apiv1beta1.ResourceKey{Type: apiv1beta1.ResourceType_PIPELINE, Id: "1"},
				Relationship: apiv1beta1.Relationship_CREATOR,
			},
		},
		Trigger: &apiv1beta1.Trigger{
			Trigger: &apiv1beta1.Trigger_CronSchedule{CronSchedule: &apiv1beta1.CronSchedule{
				StartTime: &timestamp.Timestamp{Seconds: 2},
				Cron:      "2 * *",
			}},
		},
		PipelineSpec: &apiv1beta1.PipelineSpec{
			PipelineId:   "1",
			PipelineName: "p1",
			RuntimeConfig: &apiv1beta1.PipelineSpec_RuntimeConfig{
				Parameters: map[string]*structpb.Value{
					"param1": {Kind: &structpb.Value_StringValue{StringValue: "world"}},
				},
				PipelineRoot: "job-1-root",
			},
		},
	}
	apiJob := toApiJobV1(modelJob)
	// Compare the string representation of ApiRuns, since these structs have internal fields
	// used only by protobuff, and may be different. The .String() method marshal all
	// exported fields into string format.
	// See https://github.com/stretchr/testify/issues/758
	assert.Equal(t, expectedJob.String(), apiJob.String())
}

func TestToApiJobs(t *testing.T) {
	modelJob1 := model.Job{
		UUID:        "job1",
		DisplayName: "name 1",
		K8SName:     "name1",
		Enabled:     true,
		Trigger: model.Trigger{
			CronSchedule: model.CronSchedule{
				CronScheduleStartTimeInSec: util.Int64Pointer(1),
				Cron:                       util.StringPointer("1 * *"),
			},
		},
		MaxConcurrency: 1,
		PipelineSpec: model.PipelineSpec{
			PipelineId:   "1",
			PipelineName: "p1",
			Parameters:   `[{"name":"param1","value":"world"}]`,
		},
		CreatedAtInSec: 1,
		UpdatedAtInSec: 1,
	}
	modeljob2 := model.Job{
		UUID:        "job2",
		DisplayName: "name 2",
		K8SName:     "name2",
		Enabled:     true,
		Trigger: model.Trigger{
			CronSchedule: model.CronSchedule{
				CronScheduleStartTimeInSec: util.Int64Pointer(2),
				Cron:                       util.StringPointer("2 * *"),
			},
		},
		MaxConcurrency: 2,
		NoCatchup:      true,
		PipelineSpec: model.PipelineSpec{
			PipelineId:   "2",
			PipelineName: "p2",
			Parameters:   `[{"name":"param1","value":"world"}]`,
		},
		CreatedAtInSec: 2,
		UpdatedAtInSec: 2,
	}
	apiJobs := toApiJobsV1([]*model.Job{&modelJob1, &modeljob2})
	expectedJobs := []*apiv1beta1.Job{
		{
			Id:             "job1",
			Name:           "name 1",
			Enabled:        true,
			CreatedAt:      &timestamp.Timestamp{Seconds: 1},
			UpdatedAt:      &timestamp.Timestamp{Seconds: 1},
			MaxConcurrency: 1,
			Status:         "STATUS_UNSPECIFIED",
			Trigger: &apiv1beta1.Trigger{
				Trigger: &apiv1beta1.Trigger_CronSchedule{CronSchedule: &apiv1beta1.CronSchedule{
					StartTime: &timestamp.Timestamp{Seconds: 1},
					Cron:      "1 * *",
				}},
			},
			PipelineSpec: &apiv1beta1.PipelineSpec{
				Parameters:   []*apiv1beta1.Parameter{{Name: "param1", Value: "world"}},
				PipelineId:   "1",
				PipelineName: "p1",
			},
			ResourceReferences: []*apiv1beta1.ResourceReference{
				{
					Key:          &apiv1beta1.ResourceKey{Type: apiv1beta1.ResourceType_PIPELINE, Id: "1"},
					Relationship: apiv1beta1.Relationship_CREATOR,
				},
			},
		},
		{
			Id:             "job2",
			Name:           "name 2",
			Enabled:        true,
			CreatedAt:      &timestamp.Timestamp{Seconds: 2},
			UpdatedAt:      &timestamp.Timestamp{Seconds: 2},
			MaxConcurrency: 2,
			NoCatchup:      true,
			Status:         "STATUS_UNSPECIFIED",
			Trigger: &apiv1beta1.Trigger{
				Trigger: &apiv1beta1.Trigger_CronSchedule{CronSchedule: &apiv1beta1.CronSchedule{
					StartTime: &timestamp.Timestamp{Seconds: 2},
					Cron:      "2 * *",
				}},
			},
			PipelineSpec: &apiv1beta1.PipelineSpec{
				Parameters:   []*apiv1beta1.Parameter{{Name: "param1", Value: "world"}},
				PipelineId:   "2",
				PipelineName: "p2",
			},
			ResourceReferences: []*apiv1beta1.ResourceReference{
				{
					Key:          &apiv1beta1.ResourceKey{Type: apiv1beta1.ResourceType_PIPELINE, Id: "2"},
					Relationship: apiv1beta1.Relationship_CREATOR,
				},
			},
		},
	}
	assert.Equal(t, expectedJobs, apiJobs)
}

func TestToApiRunMetric(t *testing.T) {
	modelRunMetric := &model.RunMetric{
		Name:        "metric-1",
		NodeID:      "node-1",
		NumberValue: 0.88,
		Format:      "RAW",
	}

	actualAPIRunMetric := toApiRunMetricV1(modelRunMetric)

	expectedAPIRunMetric := &apiv1beta1.RunMetric{
		Name:   "metric-1",
		NodeId: "node-1",
		Value: &apiv1beta1.RunMetric_NumberValue{
			NumberValue: 0.88,
		},
		Format: apiv1beta1.RunMetric_RAW,
	}
	assert.Equal(t, expectedAPIRunMetric, actualAPIRunMetric)
}

func TestToApiRunMetric_UnknownFormat(t *testing.T) {
	// This can happen if we accidentally remove an existing format value from proto.
	modelRunMetric := &model.RunMetric{
		Name:        "metric-1",
		NodeID:      "node-1",
		NumberValue: 0.88,
		Format:      "NotExistValue",
	}

	actualAPIRunMetric := toApiRunMetricV1(modelRunMetric)

	expectedAPIRunMetric := &apiv1beta1.RunMetric{
		Name:   "metric-1",
		NodeId: "node-1",
		Value: &apiv1beta1.RunMetric_NumberValue{
			NumberValue: 0.88,
		},
		// Expect return UNSPECIFIED for unknown format
		Format: apiv1beta1.RunMetric_UNSPECIFIED,
	}
	assert.Equal(t, expectedAPIRunMetric, actualAPIRunMetric)
}

func TestToApiResourceReferences(t *testing.T) {
	resourceReferences := []*model.ResourceReference{
		{
			ResourceUUID: "run1", ResourceType: model.RunResourceType, ReferenceUUID: "experiment1",
			ReferenceName: "e1", ReferenceType: model.ExperimentResourceType, Relationship: model.OwnerRelationship,
		},
		{
			ResourceUUID: "run1", ResourceType: model.RunResourceType, ReferenceUUID: "job1",
			ReferenceName: "j1", ReferenceType: model.JobResourceType, Relationship: model.CreatorRelationship,
		},
		{
			ResourceUUID: "run1", ResourceType: model.RunResourceType, ReferenceUUID: "pipelineversion1",
			ReferenceName: "k1", ReferenceType: model.PipelineVersionResourceType, Relationship: model.CreatorRelationship,
		},
		{
			ResourceUUID: "unknown", ResourceType: model.ResourceType("Unknown"), ReferenceUUID: "unknown_id",
			ReferenceName: "u1", ReferenceType: model.ResourceType("Unknown"), Relationship: model.Relationship("Unknown"),
		},
	}
	expectedApiResourceReferences := []*apiv1beta1.ResourceReference{
		{
			Key:  &apiv1beta1.ResourceKey{Type: apiv1beta1.ResourceType_EXPERIMENT, Id: "experiment1"},
			Name: "e1", Relationship: apiv1beta1.Relationship_OWNER,
		},
		{
			Key:  &apiv1beta1.ResourceKey{Type: apiv1beta1.ResourceType_JOB, Id: "job1"},
			Name: "j1", Relationship: apiv1beta1.Relationship_CREATOR,
		},
		{
			Key:  &apiv1beta1.ResourceKey{Type: apiv1beta1.ResourceType_PIPELINE_VERSION, Id: "pipelineversion1"},
			Name: "k1", Relationship: apiv1beta1.Relationship_CREATOR,
		},
		{
			Key:  &apiv1beta1.ResourceKey{Type: apiv1beta1.ResourceType_UNKNOWN_RESOURCE_TYPE, Id: "unknown_id"},
			Name: "u1", Relationship: apiv1beta1.Relationship_UNKNOWN_RELATIONSHIP,
		},
	}
	assert.Equal(t, expectedApiResourceReferences, toApiResourceReferencesV1(resourceReferences))
}

func TestToApiExperimentsV1(t *testing.T) {
	exp1 := &model.Experiment{
		UUID:           "exp1",
		CreatedAtInSec: 1,
		Name:           "experiment1",
		Description:    "experiment1 was created using V2 APIV1BETA1",
		StorageState:   "AVAILABLE",
		Namespace:      "default",
	}
	exp2 := &model.Experiment{
		UUID:           "exp2",
		CreatedAtInSec: 2,
		Name:           "experiment2",
		Description:    "experiment2 was created using V2 APIV1BETA1",
		Namespace:      "default",
		StorageState:   "ARCHIVED",
	}
	exp3 := &model.Experiment{
		UUID:           "exp3",
		CreatedAtInSec: 3,
		Name:           "experiment3",
		Description:    "experiment3 was created using V1 APIV1BETA1",
		Namespace:      "default",
		StorageState:   "STORAGESTATE_AVAILABLE",
	}
	exp4 := &model.Experiment{
		UUID:           "exp4",
		CreatedAtInSec: 4,
		Name:           "experiment4",
		Description:    "experiment4 was created using V1 APIV1BETA1",
		Namespace:      "default",
		StorageState:   "STORAGESTATE_ARCHIVED",
	}
	exp5 := &model.Experiment{
		UUID:           "exp5",
		CreatedAtInSec: 1,
		Name:           "experiment5",
		Description:    "experiment5 was created using V2 APIV1BETA1",
		StorageState:   "this is invalid value",
		Namespace:      "default",
	}
	apiExps := toApiExperimentsV1([]*model.Experiment{exp1, exp2, exp3, exp4, nil, exp5})
	expectedApiExps := []*apiv1beta1.Experiment{
		{
			Id:           "exp1",
			Name:         "experiment1",
			Description:  "experiment1 was created using V2 APIV1BETA1",
			CreatedAt:    &timestamp.Timestamp{Seconds: 1},
			StorageState: apiv1beta1.Experiment_StorageState(apiv1beta1.Experiment_StorageState_value["STORAGESTATE_AVAILABLE"]),
			ResourceReferences: []*apiv1beta1.ResourceReference{
				{
					Key:          &apiv1beta1.ResourceKey{Type: apiv1beta1.ResourceType_NAMESPACE, Id: "default"},
					Relationship: apiv1beta1.Relationship_OWNER,
				},
			},
		},
		{
			Id:           "exp2",
			Name:         "experiment2",
			Description:  "experiment2 was created using V2 APIV1BETA1",
			CreatedAt:    &timestamp.Timestamp{Seconds: 2},
			StorageState: apiv1beta1.Experiment_StorageState(apiv1beta1.Experiment_StorageState_value["STORAGESTATE_ARCHIVED"]),
			ResourceReferences: []*apiv1beta1.ResourceReference{
				{
					Key:          &apiv1beta1.ResourceKey{Type: apiv1beta1.ResourceType_NAMESPACE, Id: "default"},
					Relationship: apiv1beta1.Relationship_OWNER,
				},
			},
		},
		{
			Id:           "exp3",
			Name:         "experiment3",
			Description:  "experiment3 was created using V1 APIV1BETA1",
			CreatedAt:    &timestamp.Timestamp{Seconds: 3},
			StorageState: apiv1beta1.Experiment_StorageState(apiv1beta1.Experiment_StorageState_value["STORAGESTATE_AVAILABLE"]),
			ResourceReferences: []*apiv1beta1.ResourceReference{
				{
					Key:          &apiv1beta1.ResourceKey{Type: apiv1beta1.ResourceType_NAMESPACE, Id: "default"},
					Relationship: apiv1beta1.Relationship_OWNER,
				},
			},
		},
		{
			Id:           "exp4",
			Name:         "experiment4",
			Description:  "experiment4 was created using V1 APIV1BETA1",
			CreatedAt:    &timestamp.Timestamp{Seconds: 4},
			StorageState: apiv1beta1.Experiment_StorageState(apiv1beta1.Experiment_StorageState_value["STORAGESTATE_ARCHIVED"]),
			ResourceReferences: []*apiv1beta1.ResourceReference{
				{
					Key:          &apiv1beta1.ResourceKey{Type: apiv1beta1.ResourceType_NAMESPACE, Id: "default"},
					Relationship: apiv1beta1.Relationship_OWNER,
				},
			},
		},
		{},
		{
			Id:           "exp5",
			Name:         "experiment5",
			Description:  "experiment5 was created using V2 APIV1BETA1",
			CreatedAt:    &timestamp.Timestamp{Seconds: 1},
			StorageState: apiv1beta1.Experiment_StorageState(apiv1beta1.Experiment_StorageState_value["STORAGESTATE_UNSPECIFIED"]),
			ResourceReferences: []*apiv1beta1.ResourceReference{
				{
					Key:          &apiv1beta1.ResourceKey{Type: apiv1beta1.ResourceType_NAMESPACE, Id: "default"},
					Relationship: apiv1beta1.Relationship_OWNER,
				},
			},
		},
	}
	assert.Equal(t, expectedApiExps, apiExps)
}

func TestToApiExperiments(t *testing.T) {
	exp1 := &model.Experiment{
		UUID:           "exp1",
		CreatedAtInSec: 1,
		Name:           "experiment1",
		Description:    "My name is experiment1",
		StorageState:   "AVAILABLE",
	}
	exp2 := &model.Experiment{
		UUID:           "exp2",
		CreatedAtInSec: 2,
		Name:           "experiment2",
		Description:    "My name is experiment2",
		StorageState:   "ARCHIVED",
	}
	exp3 := &model.Experiment{
		UUID:           "exp3",
		CreatedAtInSec: 1,
		Name:           "experiment3",
		Description:    "experiment3 was created using V1 APIV1BETA1",
		StorageState:   "STORAGESTATE_AVAILABLE",
	}
	exp4 := &model.Experiment{
		UUID:           "exp4",
		CreatedAtInSec: 2,
		Name:           "experiment4",
		Description:    "experiment4 was created using V1 APIV1BETA1",
		StorageState:   "STORAGESTATE_ARCHIVED",
	}
	exp5 := &model.Experiment{
		UUID:           "exp5",
		CreatedAtInSec: 1,
		Name:           "experiment5",
		Description:    "My name is experiment5",
		StorageState:   "this is invalid storage state",
	}
	apiExps := toApiExperiments([]*model.Experiment{exp1, exp2, exp3, exp4, nil, exp5})
	expectedApiExps := []*apiv2beta1.Experiment{
		{
			ExperimentId: "exp1",
			DisplayName:  "experiment1",
			Description:  "My name is experiment1",
			CreatedAt:    &timestamp.Timestamp{Seconds: 1},
			StorageState: apiv2beta1.Experiment_StorageState(apiv2beta1.Experiment_StorageState_value["AVAILABLE"]),
		},
		{
			ExperimentId: "exp2",
			DisplayName:  "experiment2",
			Description:  "My name is experiment2",
			CreatedAt:    &timestamp.Timestamp{Seconds: 2},
			StorageState: apiv2beta1.Experiment_StorageState(apiv2beta1.Experiment_StorageState_value["ARCHIVED"]),
		},
		{
			ExperimentId: "exp3",
			DisplayName:  "experiment3",
			Description:  "experiment3 was created using V1 APIV1BETA1",
			CreatedAt:    &timestamp.Timestamp{Seconds: 1},
			StorageState: apiv2beta1.Experiment_StorageState(apiv2beta1.Experiment_StorageState_value["AVAILABLE"]),
		},
		{
			ExperimentId: "exp4",
			DisplayName:  "experiment4",
			Description:  "experiment4 was created using V1 APIV1BETA1",
			CreatedAt:    &timestamp.Timestamp{Seconds: 2},
			StorageState: apiv2beta1.Experiment_StorageState(apiv2beta1.Experiment_StorageState_value["ARCHIVED"]),
		},
		{},
		{
			ExperimentId: "exp5",
			DisplayName:  "experiment5",
			Description:  "My name is experiment5",
			CreatedAt:    &timestamp.Timestamp{Seconds: 1},
			StorageState: apiv2beta1.Experiment_StorageState(apiv2beta1.Experiment_StorageState_value["STORAGE_STATE_UNSPECIFIED"]),
		},
	}
	assert.Equal(t, expectedApiExps, apiExps)
}

func TestToModelParameters_EdgeCases(t *testing.T) {
	longParams := make([]util.SpecParameter, 0)
	for i := 1; i < 1000; i++ {
		longParams = append(longParams, util.SpecParameter{Name: fmt.Sprintf("Param-%v", i), Default: util.StringPointer("0"), Value: util.StringPointer(fmt.Sprint(i))})
	}
	viper.Set(common.HasDefaultBucketEnvVar, "true")
	viper.Set(common.DefaultBucketNameEnvVar, "test-bucket")
	viper.Set(common.ProjectIDEnvVar, "test-project")
	tests := []struct {
		name    string
		arg     interface{}
		want    string
		wantErr bool
		errMsg  string
	}{
		{
			"valid - nil",
			nil,
			"",
			false,
			"",
		},
		{
			"invalid - long spec params",
			util.SpecParameters(longParams),
			"",
			true,
			"The input parameter length exceed maximum size",
		},
		{
			"valid - v1 params from config",
			[]*apiv1beta1.Parameter{{Name: "my-bucket", Value: "{{kfp-default-bucket}}-value"}, {Name: "my-project", Value: "{{kfp-project-id}}-value"}},
			`[{"name":"my-bucket","value":"test-bucket-value"},{"name":"my-project","value":"test-project-value"}]`,
			false,
			"",
		},
		{
			"invalid - wrong type",
			&apiv2beta1.Experiment{},
			"",
			true,
			"Error using Parameters with *go_client.Experiment",
		},
	}
	for _, tt := range tests {
		t.Run(tt.name, func(t *testing.T) {
			got, err := toModelParameters(tt.arg)
			if tt.wantErr {
				assert.NotNil(t, err)
				assert.Empty(t, got)
				assert.Contains(t, err.Error(), tt.errMsg)
			} else {
				assert.Nil(t, err)
				assert.Equal(t, tt.want, got)
			}
		})
	}
}

func TestToApiParameters(t *testing.T) {
	expectedApiParameters := []*apiv1beta1.Parameter{{Name: "param2", Value: "world"}}
	modelParameters := `[{"name":"param2","value":"world"}]`
	actualApiParameters := toApiParametersV1(modelParameters)
	assert.Equal(t, expectedApiParameters, actualApiParameters)
}

func TestToApiRuntimeConfigV1(t *testing.T) {
	listParams := []interface{}{1, 2, 3}
	v2RuntimeListParams, _ := structpb.NewList(listParams)

	structParams := map[string]interface{}{"structParam1": "hello", "structParam2": 32}
	v2RuntimeStructParams, _ := structpb.NewStruct(structParams)

	// Test all parameters types converted to model.RuntimeConfig.Parameters, which is string type
	runtimeParameters := map[string]*structpb.Value{
		"param2": structpb.NewStringValue("world"),
		"param3": structpb.NewBoolValue(true),
		"param4": structpb.NewListValue(v2RuntimeListParams),
		"param5": structpb.NewNumberValue(12),
		"param6": structpb.NewStructValue(v2RuntimeStructParams),
	}
	expectedRuntimeConfig := &apiv1beta1.PipelineSpec_RuntimeConfig{
		Parameters:   runtimeParameters,
		PipelineRoot: "model-pipeline-root",
	}
	modelRuntimeConfig := model.RuntimeConfig{
		Parameters:   "{\"param2\":\"world\",\"param3\":true,\"param4\":[1,2,3],\"param5\":12,\"param6\":{\"structParam1\":\"hello\",\"structParam2\":32}}",
		PipelineRoot: "model-pipeline-root",
	}
	actualRuntimeConfig := toApiRuntimeConfigV1(modelRuntimeConfig)
	// Compare the string representation of ApiRuntimeConfig, since these structs have fields
	// used only by protobuff, and may be different. The .String() method marshal all
	// exported fields into string format.
	// See https://github.com/stretchr/testify/issues/758
	assert.Equal(t, expectedRuntimeConfig.String(), actualRuntimeConfig.String())
}

func TestToApiRecurringRun(t *testing.T) {
	modelJob := &model.Job{
		UUID:        "job1",
		DisplayName: "name 1",
		K8SName:     "name1",
		Enabled:     true,
		Trigger: model.Trigger{
			CronSchedule: model.CronSchedule{
				CronScheduleStartTimeInSec: util.Int64Pointer(2),
				Cron:                       util.StringPointer("2 * *"),
			},
		},
		MaxConcurrency: 2,
		NoCatchup:      true,
		PipelineSpec: model.PipelineSpec{
			PipelineId:   "1",
			PipelineName: "p1",
			RuntimeConfig: model.RuntimeConfig{
				Parameters:   "{\"param1\":\"world\"}",
				PipelineRoot: "job-1-root",
			},
		},
		CreatedAtInSec: 2,
		UpdatedAtInSec: 2,
	}
	expectedRecurringRun := &apiv2beta1.RecurringRun{
		RecurringRunId: "job1",
		DisplayName:    "name 1",
		Mode:           apiv2beta1.RecurringRun_ENABLE,
		CreatedAt:      &timestamp.Timestamp{Seconds: 2},
		UpdatedAt:      &timestamp.Timestamp{Seconds: 2},
		MaxConcurrency: 2,
		NoCatchup:      true,
		Trigger: &apiv2beta1.Trigger{
			Trigger: &apiv2beta1.Trigger_CronSchedule{CronSchedule: &apiv2beta1.CronSchedule{
				StartTime: &timestamp.Timestamp{Seconds: 2},
				Cron:      "2 * *",
			}},
		},
		// PipelineSource: &apiv2beta1.RecurringRun_PipelineVersionId{PipelineVersionId: "1"},
		RuntimeConfig: &apiv2beta1.RuntimeConfig{
			Parameters: map[string]*structpb.Value{
				"param1": {Kind: &structpb.Value_StringValue{StringValue: "world"}},
			},
			PipelineRoot: "job-1-root",
		},
		Status: apiv2beta1.RecurringRun_ENABLED,
	}
	modelJob2 := &model.Job{
		UUID:        "job1",
		DisplayName: "name 1",
		K8SName:     "name1",
		Enabled:     false,
		Trigger: model.Trigger{
			CronSchedule: model.CronSchedule{
				CronScheduleStartTimeInSec: util.Int64Pointer(2),
				Cron:                       util.StringPointer("2 * *"),
			},
		},
		MaxConcurrency: 2,
		NoCatchup:      true,
		PipelineSpec: model.PipelineSpec{
			PipelineVersionId: "pv1",
			PipelineName:      "p1",
			RuntimeConfig: model.RuntimeConfig{
				Parameters:   "{\"param1\":\"world\"}",
				PipelineRoot: "job-1-root",
			},
		},
		CreatedAtInSec: 2,
		UpdatedAtInSec: 2,
	}
	expectedRecurringRun2 := &apiv2beta1.RecurringRun{
		RecurringRunId: "job1",
		DisplayName:    "name 1",
		Mode:           apiv2beta1.RecurringRun_DISABLE,
		CreatedAt:      &timestamp.Timestamp{Seconds: 2},
		UpdatedAt:      &timestamp.Timestamp{Seconds: 2},
		MaxConcurrency: 2,
		NoCatchup:      true,
		Trigger: &apiv2beta1.Trigger{
			Trigger: &apiv2beta1.Trigger_CronSchedule{CronSchedule: &apiv2beta1.CronSchedule{
				StartTime: &timestamp.Timestamp{Seconds: 2},
				Cron:      "2 * *",
			}},
		},
		PipelineSource: &apiv2beta1.RecurringRun_PipelineVersionId{PipelineVersionId: "pv1"},
		RuntimeConfig: &apiv2beta1.RuntimeConfig{
			Parameters: map[string]*structpb.Value{
				"param1": {Kind: &structpb.Value_StringValue{StringValue: "world"}},
			},
			PipelineRoot: "job-1-root",
		},
		Status: apiv2beta1.RecurringRun_DISABLED,
	}
	apiRecurringRun := toApiRecurringRun(modelJob)
	// Compare the string representation of ApiRuns, since these structs have internal fields
	// used only by protobuff, and may be different. The .String() method marshal all
	// exported fields into string format.
	// See https://github.com/stretchr/testify/issues/758
	assert.Equal(t, expectedRecurringRun.String(), apiRecurringRun.String())

	apiRecurringRun2 := toApiRecurringRun(modelJob2)
	// Compare the string representation of ApiRuns, since these structs have internal fields
	// used only by protobuff, and may be different. The .String() method marshal all
	// exported fields into string format.
	// See https://github.com/stretchr/testify/issues/758
	assert.Equal(t, expectedRecurringRun2.String(), apiRecurringRun2.String())
}

<<<<<<< HEAD
func Test_toModelStorageState(t *testing.T) {
	tests := []struct {
		name    string
		arg     interface{}
		want    model.StorageState
		wantErr bool
		errMsg  string
	}{
		{
			"invalid type - int64",
			32,
			"",
			true,
			"Error using StorageState with int",
		},
		{
			"invalid type - api experiment",
			&apiv2beta1.Experiment{},
			"",
			true,
			"Error using StorageState with *go_client.Experiment",
		},
		{
			"string - invalid value",
			"INVALID STORAGE STATE",
			"",
			true,
			"Storage state cannot be equal to INVALID STORAGE STATE",
		},
		{
			"string - archived",
			"ARCHIVED",
			model.StorageStateArchived,
=======
func Test_toModelRuntimeState(t *testing.T) {
	tests := []struct {
		name     string
		apiState interface{}
		wantV1   model.RuntimeState
		wantV2   model.RuntimeState
		wantErr  bool
		errMsg   string
	}{
		{
			"V1 pending",
			"Pending",
			model.RuntimeStatePendingV1,
			model.RuntimeStatePending,
			false,
			"",
		},
		{
			"V1 Running",
			"Running",
			model.RuntimeStateRunningV1,
			model.RuntimeStateRunning,
			false,
			"",
		},
		{
			"V1 Succeeded",
			"Succeeded",
			model.RuntimeStateSucceededV1,
			model.RuntimeStateSucceeded,
			false,
			"",
		},
		{
			"V1 Skipped",
			"Skipped",
			model.RuntimeStateSkippedV1,
			model.RuntimeStateSkipped,
			false,
			"",
		},
		{
			"V1 Failed",
			"Failed",
			model.RuntimeStateFailedV1,
			model.RuntimeStateFailed,
			false,
			"",
		},
		{
			"V1 Error",
			"Error",
			model.RuntimeStateFailedV1,
			model.RuntimeStateFailed,
>>>>>>> 1bed63a3
			false,
			"",
		},
		{
<<<<<<< HEAD
			"string - available",
			"AVAILABLE",
			model.StorageStateAvailable,
=======
			"V1 Empty",
			"",
			model.RuntimeStateUnknownV1,
			model.RuntimeStateUnspecified,
>>>>>>> 1bed63a3
			false,
			"",
		},
		{
<<<<<<< HEAD
			"string - unspecified",
			"STORAGE_STATE_UNSPECIFIED",
			model.StorageStateUnspecified,
=======
			"V1 Unknown",
			"Unknown",
			model.RuntimeStateUnknownV1,
			model.RuntimeStateUnspecified,
>>>>>>> 1bed63a3
			false,
			"",
		},
		{
<<<<<<< HEAD
			"string - archived v1",
			"STORAGESTATE_ARCHIVED",
			model.StorageStateArchived,
=======
			"V1 NO_STATUS",
			"NO_STATUS",
			model.RuntimeStateUnknownV1,
			model.RuntimeStateUnspecified,
>>>>>>> 1bed63a3
			false,
			"",
		},
		{
<<<<<<< HEAD
			"string - available v1",
			"STORAGESTATE_AVAILABLE",
			model.StorageStateAvailable,
=======
			"V1 Terminating",
			"Terminating",
			model.RuntimeStateTerminatingV1,
			model.RuntimeStateCancelling,
>>>>>>> 1bed63a3
			false,
			"",
		},
		{
<<<<<<< HEAD
			"string - unspecified v1",
			"STORAGESTATE_UNSPECIFIED",
			model.StorageStateUnspecified,
=======
			"V1 Ready",
			"Ready",
			model.RuntimeStateRunningV1,
			model.RuntimeStateRunning,
>>>>>>> 1bed63a3
			false,
			"",
		},
		{
<<<<<<< HEAD
			"string - experiment archived",
			apiv2beta1.Experiment_ARCHIVED,
			model.StorageStateArchived,
=======
			"V1 Done",
			"Done",
			model.RuntimeStateSucceededV1,
			model.RuntimeStateSucceeded,
>>>>>>> 1bed63a3
			false,
			"",
		},
		{
<<<<<<< HEAD
			"string - experiment available",
			apiv2beta1.Experiment_AVAILABLE,
			model.StorageStateAvailable,
			false,
			"",
		},
		{
			"string - experiment unspecified",
			apiv2beta1.Experiment_STORAGE_STATE_UNSPECIFIED,
			model.StorageStateUnspecified,
=======
			"V1 wrong value",
			"wrong value",
			model.RuntimeStateUnknownV1,
			model.RuntimeStateUnspecified,
			false,
			"",
		},

		{
			"V2 RUNTIME_STATE_UNSPECIFIED",
			"RUNTIME_STATE_UNSPECIFIED",
			model.RuntimeStateUnknownV1,
			model.RuntimeStateUnspecified,
>>>>>>> 1bed63a3
			false,
			"",
		},
		{
<<<<<<< HEAD
			"string - run archived",
			apiv2beta1.Run_ARCHIVED,
			model.StorageStateArchived,
=======
			"V2 RUNNING",
			"RUNNING",
			model.RuntimeStateRunningV1,
			model.RuntimeStateRunning,
>>>>>>> 1bed63a3
			false,
			"",
		},
		{
<<<<<<< HEAD
			"string - run available",
			apiv2beta1.Run_AVAILABLE,
			model.StorageStateAvailable,
=======
			"V2 SUCCEEDED",
			"SUCCEEDED",
			model.RuntimeStateSucceededV1,
			model.RuntimeStateSucceeded,
>>>>>>> 1bed63a3
			false,
			"",
		},
		{
<<<<<<< HEAD
			"string - run unspecified",
			apiv2beta1.Run_STORAGE_STATE_UNSPECIFIED,
			model.StorageStateUnspecified,
=======
			"V2 SKIPPED",
			"SKIPPED",
			model.RuntimeStateSkippedV1,
			model.RuntimeStateSkipped,
>>>>>>> 1bed63a3
			false,
			"",
		},
		{
<<<<<<< HEAD
			"string - experiment archived v1",
			apiv1beta1.Experiment_STORAGESTATE_ARCHIVED,
			model.StorageStateArchived,
=======
			"V2 CANCELED",
			"CANCELED",
			model.RuntimeStateFailedV1,
			model.RuntimeStateCanceled,
>>>>>>> 1bed63a3
			false,
			"",
		},
		{
<<<<<<< HEAD
			"string - experiment available v1",
			apiv1beta1.Experiment_STORAGESTATE_AVAILABLE,
			model.StorageStateAvailable,
=======
			"V2 PAUSED",
			"PAUSED",
			model.RuntimeStatePendingV1,
			model.RuntimeStatePaused,
>>>>>>> 1bed63a3
			false,
			"",
		},
		{
<<<<<<< HEAD
			"string - experiment unspecified v1",
			apiv1beta1.Experiment_STORAGESTATE_UNSPECIFIED,
			model.StorageStateUnspecified,
=======
			"V2 Empty",
			"",
			model.RuntimeStateUnknownV1,
			model.RuntimeStateUnspecified,
>>>>>>> 1bed63a3
			false,
			"",
		},
		{
<<<<<<< HEAD
			"string - run archived v1",
			apiv1beta1.Run_STORAGESTATE_ARCHIVED,
			model.StorageStateArchived,
=======
			"V2 PENDING",
			"PENDING",
			model.RuntimeStatePendingV1,
			model.RuntimeStatePending,
>>>>>>> 1bed63a3
			false,
			"",
		},
		{
<<<<<<< HEAD
			"string - run available v1",
			apiv1beta1.Run_STORAGESTATE_AVAILABLE,
			model.StorageStateAvailable,
			false,
			"",
		},
	}
	for _, tt := range tests {
		t.Run(tt.name, func(t *testing.T) {
			got, err := toModelStorageState(tt.arg)
			if tt.wantErr {
				assert.NotNil(t, err)
				assert.Empty(t, got)
				assert.Contains(t, err.Error(), tt.errMsg)
			} else {
				assert.Nil(t, err)
				assert.Equal(t, tt.want, got)
			}
		})
	}
}

func Test_toApiRunStorageState(t *testing.T) {
	tests := []struct {
		name string
		arg  model.StorageState
		want apiv2beta1.Run_StorageState
	}{
		{
			"wrong value",
			model.StorageState("wrong state"),
			apiv2beta1.Run_STORAGE_STATE_UNSPECIFIED,
		},
		{
			"empty string",
			model.StorageState(""),
			apiv2beta1.Run_STORAGE_STATE_UNSPECIFIED,
		},
		{
			"archived",
			model.StorageStateArchived,
			apiv2beta1.Run_ARCHIVED,
		},
		{
			"available",
			model.StorageStateAvailable,
			apiv2beta1.Run_AVAILABLE,
		},
		{
			"unspecified",
			model.StorageStateUnspecified,
			apiv2beta1.Run_STORAGE_STATE_UNSPECIFIED,
		},
		{
			"archived v1",
			model.StorageStateArchivedV1,
			apiv2beta1.Run_ARCHIVED,
		},
		{
			"available v1",
			model.StorageStateAvailableV1,
			apiv2beta1.Run_AVAILABLE,
		},
		{
			"unspecified v1",
			model.StorageStateUnspecifiedV1,
			apiv2beta1.Run_STORAGE_STATE_UNSPECIFIED,
=======
			"V2 RuntimeState_CANCELED",
			apiv2beta1.RuntimeState_CANCELED,
			model.RuntimeStateFailedV1,
			model.RuntimeStateCanceled,
			false,
			"",
		},
		{
			"nil",
			nil,
			model.RuntimeStateUnknownV1,
			model.RuntimeStateUnspecified,
			false,
			"",
		},
		{
			"Invalid run type",
			&apiv1beta1.Run{},
			"",
			"",
			true,
			"Error using RuntimeState with *go_client.Run",
		},
	}
	for _, tt := range tests {
		t.Run(tt.name, func(t *testing.T) {
			got, err := toModelRuntimeState(tt.apiState)
			if tt.wantErr {
				assert.NotNil(t, err)
				assert.Equal(t, "", string(got))
				assert.Contains(t, err.Error(), tt.errMsg)
			} else {
				assert.Nil(t, err)
				assert.True(t, got.ToV2().IsValid())
				assert.Equal(t, tt.wantV1, got.ToV1())
				assert.Equal(t, tt.wantV2, got.ToV2())
				assert.Equal(t, string(tt.wantV2), got.ToString())
			}
		})
	}
}

func Test_toApiRuntimeStateV1(t *testing.T) {

	tests := []struct {
		name       string
		modelState model.RuntimeState
		want       string
	}{
		{
			"v1 Error",
			model.RuntimeStateErrorV1,
			"Failed",
		},
		{
			"v1 NO_STATUS",
			model.RuntimeState(model.LegacyStateNoStatus),
			"Unknown",
		},
		{
			"v1 succeeded",
			model.RuntimeStateSucceededV1,
			"Succeeded",
		},
		{
			"v2 succeeded",
			model.RuntimeStateSucceeded,
			"Succeeded",
		},
		{
			"v2 cancelling",
			model.RuntimeStateCancelling,
			"Terminating",
		},
		{
			"v2 paused",
			model.RuntimeStatePaused,
			"Pending",
		},
		{
			"v2 Unspecified",
			model.RuntimeStateUnspecified,
			"Unknown",
>>>>>>> 1bed63a3
		},
	}
	for _, tt := range tests {
		t.Run(tt.name, func(t *testing.T) {
<<<<<<< HEAD
			got := toApiRunStorageState(&tt.arg)
			assert.Equal(t, tt.want, got)
		})
	}
}

func Test_toApiRunStorageStateV1(t *testing.T) {
	tests := []struct {
		name string
		arg  model.StorageState
		want apiv1beta1.Run_StorageState
	}{
		{
			"wrong value",
			model.StorageState("wrong state"),
			apiv1beta1.Run_STORAGESTATE_AVAILABLE,
		},
		{
			"empty string",
			model.StorageState(""),
			apiv1beta1.Run_STORAGESTATE_AVAILABLE,
		},
		{
			"archived",
			model.StorageStateArchived,
			apiv1beta1.Run_STORAGESTATE_ARCHIVED,
		},
		{
			"available",
			model.StorageStateAvailable,
			apiv1beta1.Run_STORAGESTATE_AVAILABLE,
		},
		{
			"unspecified",
			model.StorageStateUnspecified,
			apiv1beta1.Run_STORAGESTATE_AVAILABLE,
		},
		{
			"archived v1",
			model.StorageStateArchivedV1,
			apiv1beta1.Run_STORAGESTATE_ARCHIVED,
		},
		{
			"available v1",
			model.StorageStateAvailableV1,
			apiv1beta1.Run_STORAGESTATE_AVAILABLE,
		},
		{
			"unspecified v1",
			model.StorageStateUnspecifiedV1,
			apiv1beta1.Run_STORAGESTATE_AVAILABLE,
=======
			if got := toApiRuntimeStateV1(&tt.modelState); got != tt.want {
				t.Errorf("toApiRuntimeStateV1() = %v, want %v", tt.want, got)
			}
		})
	}
}

func Test_toApiRuntimeState(t *testing.T) {
	tests := []struct {
		name       string
		modelState model.RuntimeState
		want       apiv2beta1.RuntimeState
	}{
		{
			"v1 Error",
			model.RuntimeStateErrorV1,
			apiv2beta1.RuntimeState_FAILED,
		},
		{
			"v1 NO_STATUS",
			model.RuntimeState(model.LegacyStateNoStatus),
			apiv2beta1.RuntimeState_RUNTIME_STATE_UNSPECIFIED,
		},
		{
			"v1 succeeded",
			model.RuntimeStateSucceededV1,
			apiv2beta1.RuntimeState_SUCCEEDED,
		},
		{
			"v2 succeeded",
			model.RuntimeStateSucceeded,
			apiv2beta1.RuntimeState_SUCCEEDED,
		},
		{
			"v2 cancelling",
			model.RuntimeStateCancelling,
			apiv2beta1.RuntimeState_CANCELING,
		},
		{
			"v2 paused",
			model.RuntimeStatePaused,
			apiv2beta1.RuntimeState_PAUSED,
		},
		{
			"v2 Unspecified",
			model.RuntimeStateUnspecified,
			apiv2beta1.RuntimeState_RUNTIME_STATE_UNSPECIFIED,
>>>>>>> 1bed63a3
		},
	}
	for _, tt := range tests {
		t.Run(tt.name, func(t *testing.T) {
<<<<<<< HEAD
			got := toApiRunStorageStateV1(&tt.arg)
			assert.Equal(t, tt.want, got)
		})
	}
}

func Test_toApiExperimentStorageState(t *testing.T) {
	tests := []struct {
		name string
		arg  model.StorageState
		want apiv2beta1.Experiment_StorageState
	}{
		{
			"wrong value",
			model.StorageState("wrong state"),
			apiv2beta1.Experiment_STORAGE_STATE_UNSPECIFIED,
		},
		{
			"empty string",
			model.StorageState(""),
			apiv2beta1.Experiment_STORAGE_STATE_UNSPECIFIED,
		},
		{
			"archived",
			model.StorageStateArchived,
			apiv2beta1.Experiment_ARCHIVED,
		},
		{
			"available",
			model.StorageStateAvailable,
			apiv2beta1.Experiment_AVAILABLE,
		},
		{
			"unspecified",
			model.StorageStateUnspecified,
			apiv2beta1.Experiment_STORAGE_STATE_UNSPECIFIED,
		},
		{
			"archived v1",
			model.StorageStateArchivedV1,
			apiv2beta1.Experiment_ARCHIVED,
		},
		{
			"available v1",
			model.StorageStateAvailableV1,
			apiv2beta1.Experiment_AVAILABLE,
		},
		{
			"unspecified v1",
			model.StorageStateUnspecifiedV1,
			apiv2beta1.Experiment_STORAGE_STATE_UNSPECIFIED,
=======
			if got := toApiRuntimeState(&tt.modelState); got != tt.want {
				t.Errorf("toApiRuntimeStateV1() = %v, want %v", tt.want, got)
			}
		})
	}
}

func Test_toModelRuntimeStatus(t *testing.T) {
	tests := []struct {
		name      string
		apiStatus *apiv2beta1.RuntimeStatus
		want      *model.RuntimeStatus
		wantErr   bool
		errMsg    string
	}{
		{
			"Empty",
			&apiv2beta1.RuntimeStatus{},
			&model.RuntimeStatus{
				UpdateTimeInSec: 0,
				State:           model.RuntimeStateUnspecified,
				Error:           nil,
			},
			false,
			"",
		},
		{
			"nil",
			nil,
			&model.RuntimeStatus{
				UpdateTimeInSec: 0,
				State:           "",
				Error:           nil,
			},
			false,
			"",
		},
		{
			"Error",
			&apiv2beta1.RuntimeStatus{
				Error: util.ToRpcStatus(util.NewInvalidInputError("Invalid input: %s", "sample value")),
			},
			&model.RuntimeStatus{
				UpdateTimeInSec: 0,
				State:           model.RuntimeStateUnspecified,
				Error:           util.ToError(util.ToRpcStatus(util.NewInvalidInputError("Invalid input: %s", "sample value"))),
			},
			false,
			"",
		},
		{
			"Tipestamp",
			&apiv2beta1.RuntimeStatus{
				UpdateTime: &timestamppb.Timestamp{Seconds: 100},
			},
			&model.RuntimeStatus{
				UpdateTimeInSec: 100,
				State:           model.RuntimeStateUnspecified,
				Error:           nil,
			},
			false,
			"",
		},
		{
			"State",
			&apiv2beta1.RuntimeStatus{
				State: apiv2beta1.RuntimeState_CANCELING,
			},
			&model.RuntimeStatus{
				UpdateTimeInSec: 0,
				State:           model.RuntimeStateCancelling,
				Error:           nil,
			},
			false,
			"",
		},
		{
			"Full spec",
			&apiv2beta1.RuntimeStatus{
				UpdateTime: &timestamppb.Timestamp{Seconds: 100},
				State:      apiv2beta1.RuntimeState_CANCELING,
				Error:      util.ToRpcStatus(util.NewInvalidInputError("Invalid input: %s", "sample value")),
			},
			&model.RuntimeStatus{
				UpdateTimeInSec: 100,
				State:           model.RuntimeStateCancelling,
				Error:           util.ToError(util.ToRpcStatus(util.NewInvalidInputError("Invalid input: %s", "sample value"))),
			},
			false,
			"",
>>>>>>> 1bed63a3
		},
	}
	for _, tt := range tests {
		t.Run(tt.name, func(t *testing.T) {
<<<<<<< HEAD
			got := toApiExperimentStorageState(&tt.arg)
			assert.Equal(t, tt.want, got)
		})
	}
}

func Test_toApiExperimentStorageStateV1(t *testing.T) {
	tests := []struct {
		name string
		arg  model.StorageState
		want apiv1beta1.Experiment_StorageState
	}{
		{
			"wrong value",
			model.StorageState("wrong state"),
			apiv1beta1.Experiment_STORAGESTATE_UNSPECIFIED,
		},
		{
			"empty string",
			model.StorageState(""),
			apiv1beta1.Experiment_STORAGESTATE_UNSPECIFIED,
		},
		{
			"archived",
			model.StorageStateArchived,
			apiv1beta1.Experiment_STORAGESTATE_ARCHIVED,
		},
		{
			"available",
			model.StorageStateAvailable,
			apiv1beta1.Experiment_STORAGESTATE_AVAILABLE,
		},
		{
			"unspecified",
			model.StorageStateUnspecified,
			apiv1beta1.Experiment_STORAGESTATE_UNSPECIFIED,
		},
		{
			"archived v1",
			model.StorageStateArchivedV1,
			apiv1beta1.Experiment_STORAGESTATE_ARCHIVED,
		},
		{
			"available v1",
			model.StorageStateAvailableV1,
			apiv1beta1.Experiment_STORAGESTATE_AVAILABLE,
		},
		{
			"unspecified v1",
			model.StorageStateUnspecifiedV1,
			apiv1beta1.Experiment_STORAGESTATE_UNSPECIFIED,
=======
			got, err := toModelRuntimeStatus(tt.apiStatus)
			if tt.wantErr {
				assert.NotNil(t, err)
				assert.Contains(t, err.Error(), tt.errMsg)
				assert.Nil(t, got)
			} else {
				assert.Nil(t, err)
				assert.Equal(t, tt.want, got)
			}
		})
	}
}

func Test_toModelRuntimeStatuses(t *testing.T) {
	arg := []*apiv2beta1.RuntimeStatus{
		{},
		nil,
		{
			Error: util.ToRpcStatus(util.NewInvalidInputError("Invalid input: %s", "sample value")),
		},
		{
			UpdateTime: &timestamppb.Timestamp{Seconds: 100},
		},
		{
			State: apiv2beta1.RuntimeState_CANCELING,
		},
		{
			UpdateTime: &timestamppb.Timestamp{Seconds: 100},
			State:      apiv2beta1.RuntimeState_CANCELING,
			Error:      util.ToRpcStatus(util.NewInvalidInputError("Invalid input: %s", "sample value")),
		},
	}
	expected := []*model.RuntimeStatus{
		{
			UpdateTimeInSec: 0,
			State:           model.RuntimeStateUnspecified,
			Error:           nil,
		},
		{
			UpdateTimeInSec: 0,
			State:           "",
			Error:           nil,
		},
		{
			UpdateTimeInSec: 0,
			State:           model.RuntimeStateUnspecified,
			Error:           util.ToError(util.ToRpcStatus(util.NewInvalidInputError("Invalid input: %s", "sample value"))),
		},
		{
			UpdateTimeInSec: 100,
			State:           model.RuntimeStateUnspecified,
			Error:           nil,
		},
		{
			UpdateTimeInSec: 0,
			State:           model.RuntimeStateCancelling,
			Error:           nil,
		},
		{
			UpdateTimeInSec: 100,
			State:           model.RuntimeStateCancelling,
			Error:           util.ToError(util.ToRpcStatus(util.NewInvalidInputError("Invalid input: %s", "sample value"))),
		},
	}
	got, err := toModelRuntimeStatuses(arg)
	assert.Nil(t, err)
	assert.Equal(t, expected, got)
}

func Test_toApiRuntimeStatus(t *testing.T) {
	tests := []struct {
		name        string
		modelStatus *model.RuntimeStatus
		want        *apiv2beta1.RuntimeStatus
	}{
		{
			"nil",
			nil,
			nil,
		},
		{
			"full spec",
			&model.RuntimeStatus{
				UpdateTimeInSec: 100,
				State:           model.RuntimeStateCancelling,
				Error:           util.NewInvalidInputError("Invalid input: %s", "sample value"),
			},
			&apiv2beta1.RuntimeStatus{
				UpdateTime: &timestamppb.Timestamp{Seconds: 100},
				State:      apiv2beta1.RuntimeState_CANCELING,
				Error:      util.ToRpcStatus(util.NewInvalidInputError("Invalid input: %s", "sample value")),
			},
		},
		{
			"state",
			&model.RuntimeStatus{
				State: model.RuntimeStateCancelling,
			},
			&apiv2beta1.RuntimeStatus{
				State: apiv2beta1.RuntimeState_CANCELING,
			},
		},
		{
			"error",
			&model.RuntimeStatus{
				Error: util.NewInvalidInputError("Invalid input: %s", "sample value"),
			},
			&apiv2beta1.RuntimeStatus{
				Error: util.ToRpcStatus(util.NewInvalidInputError("Invalid input: %s", "sample value")),
			},
		},
		{
			"timestamp",
			&model.RuntimeStatus{
				UpdateTimeInSec: 100,
			},
			&apiv2beta1.RuntimeStatus{
				UpdateTime: &timestamppb.Timestamp{Seconds: 100},
			},
		},
		{
			"v1 error state",
			&model.RuntimeStatus{
				UpdateTimeInSec: 100,
				State:           model.RuntimeStateErrorV1,
				Error:           util.NewInvalidInputError("Invalid input: %s", "sample value"),
			},
			&apiv2beta1.RuntimeStatus{
				UpdateTime: &timestamppb.Timestamp{Seconds: 100},
				State:      apiv2beta1.RuntimeState_FAILED,
				Error:      util.ToRpcStatus(util.NewInvalidInputError("Invalid input: %s", "sample value")),
			},
		},
		{
			"v1 unknown state",
			&model.RuntimeStatus{
				UpdateTimeInSec: 100,
				State:           model.RuntimeStateUnknownV1,
				Error:           util.NewInvalidInputError("Invalid input: %s", "sample value"),
			},
			&apiv2beta1.RuntimeStatus{
				UpdateTime: &timestamppb.Timestamp{Seconds: 100},
				State:      apiv2beta1.RuntimeState_RUNTIME_STATE_UNSPECIFIED,
				Error:      util.ToRpcStatus(util.NewInvalidInputError("Invalid input: %s", "sample value")),
			},
		},
		{
			"v1 wrong state",
			&model.RuntimeStatus{
				UpdateTimeInSec: 100,
				State:           model.RuntimeState("WRONG STATE"),
				Error:           util.NewInvalidInputError("Invalid input: %s", "sample value"),
			},
			&apiv2beta1.RuntimeStatus{
				UpdateTime: &timestamppb.Timestamp{Seconds: 100},
				State:      apiv2beta1.RuntimeState_RUNTIME_STATE_UNSPECIFIED,
				Error:      util.ToRpcStatus(util.NewInvalidInputError("Invalid input: %s", "sample value")),
			},
		},
		{
			"v1 empty state",
			&model.RuntimeStatus{
				UpdateTimeInSec: 100,
				State:           model.RuntimeState(""),
				Error:           util.NewInvalidInputError("Invalid input: %s", "sample value"),
			},
			&apiv2beta1.RuntimeStatus{
				UpdateTime: &timestamppb.Timestamp{Seconds: 100},
				State:      apiv2beta1.RuntimeState_RUNTIME_STATE_UNSPECIFIED,
				Error:      util.ToRpcStatus(util.NewInvalidInputError("Invalid input: %s", "sample value")),
			},
>>>>>>> 1bed63a3
		},
	}
	for _, tt := range tests {
		t.Run(tt.name, func(t *testing.T) {
<<<<<<< HEAD
			got := toApiExperimentStorageStateV1(&tt.arg)
=======
			got := toApiRuntimeStatus(tt.modelStatus)
>>>>>>> 1bed63a3
			assert.Equal(t, tt.want, got)
		})
	}
}

<<<<<<< HEAD
func Test_toModelJobEnabled(t *testing.T) {
	tests := []struct {
		name    string
		arg     interface{}
		want    bool
		wantErr bool
		errMsg  string
	}{
		{
			"valid - nil",
			nil,
			false,
			false,
			"",
		},
		{
			"valid - mode enable",
			apiv2beta1.RecurringRun_ENABLE,
			true,
			false,
			"",
		},
		{
			"valid - mode disable",
			apiv2beta1.RecurringRun_DISABLE,
			false,
			false,
			"",
		},
		{
			"valid - mode unspecified",
			apiv2beta1.RecurringRun_MODE_UNSPECIFIED,
			false,
			false,
			"",
		},
		{
			"invalid - mode invalid value",
			apiv2beta1.RecurringRun_Mode(3),
			false,
			true,
			"Recurring run's mode is invalid: 3",
		},
		{
			"valid - mode enable v1",
			apiv1beta1.Job_ENABLED,
			true,
			false,
			"",
		},
		{
			"valid - mode disable v1",
			apiv1beta1.Job_DISABLED,
			false,
=======
func Test_toApiRuntimeStatuses(t *testing.T) {
	arg := []*model.RuntimeStatus{
		nil,
		{
			UpdateTimeInSec: 100,
			State:           model.RuntimeStateCancelling,
			Error:           util.NewInvalidInputError("Invalid input: %s", "sample value"),
		},
		{
			UpdateTimeInSec: 100,
			State:           model.RuntimeStateErrorV1,
			Error:           util.NewInvalidInputError("Invalid input: %s", "sample value"),
		},
		{
			UpdateTimeInSec: 100,
			State:           model.RuntimeStateUnknownV1,
			Error:           util.NewInvalidInputError("Invalid input: %s", "sample value"),
		},
		{
			UpdateTimeInSec: 100,
			State:           model.RuntimeState("WRONG STATE"),
			Error:           util.NewInvalidInputError("Invalid input: %s", "sample value"),
		},
		{
			UpdateTimeInSec: 100,
			State:           model.RuntimeState(""),
			Error:           util.NewInvalidInputError("Invalid input: %s", "sample value"),
		},
	}
	expected := []*apiv2beta1.RuntimeStatus{
		nil,
		{
			UpdateTime: &timestamppb.Timestamp{Seconds: 100},
			State:      apiv2beta1.RuntimeState_CANCELING,
			Error:      util.ToRpcStatus(util.NewInvalidInputError("Invalid input: %s", "sample value")),
		},
		{
			UpdateTime: &timestamppb.Timestamp{Seconds: 100},
			State:      apiv2beta1.RuntimeState_FAILED,
			Error:      util.ToRpcStatus(util.NewInvalidInputError("Invalid input: %s", "sample value")),
		},
		{
			UpdateTime: &timestamppb.Timestamp{Seconds: 100},
			State:      apiv2beta1.RuntimeState_RUNTIME_STATE_UNSPECIFIED,
			Error:      util.ToRpcStatus(util.NewInvalidInputError("Invalid input: %s", "sample value")),
		},
		{
			UpdateTime: &timestamppb.Timestamp{Seconds: 100},
			State:      apiv2beta1.RuntimeState_RUNTIME_STATE_UNSPECIFIED,
			Error:      util.ToRpcStatus(util.NewInvalidInputError("Invalid input: %s", "sample value")),
		},
		{
			UpdateTime: &timestamppb.Timestamp{Seconds: 100},
			State:      apiv2beta1.RuntimeState_RUNTIME_STATE_UNSPECIFIED,
			Error:      util.ToRpcStatus(util.NewInvalidInputError("Invalid input: %s", "sample value")),
		},
	}
	got := toApiRuntimeStatuses(arg)
	assert.Equal(t, expected, got)
}

func Test_toModelTask(t *testing.T) {
	tests := []struct {
		name    string
		apiTask interface{}
		want    *model.Task
		wantErr bool
		errMsg  string
	}{
		{
			"V1 full spec",
			&apiv1beta1.Task{
				Id:              "1",
				Namespace:       "ns1",
				PipelineName:    "namespaces/ns1/pipelines/p1",
				RunId:           "2",
				MlmdExecutionID: "3",
				CreatedAt:       &timestamppb.Timestamp{Seconds: 4},
				FinishedAt:      &timestamppb.Timestamp{Seconds: 5},
				Fingerprint:     "6",
			},
			&model.Task{
				UUID:              "1",
				Namespace:         "ns1",
				PipelineName:      "namespaces/ns1/pipelines/p1",
				RunId:             "2",
				MLMDExecutionID:   "3",
				CreatedTimestamp:  4,
				StartedTimestamp:  4,
				FinishedTimestamp: 5,
				Fingerprint:       "6",
				Name:              "",
				ParentTaskId:      "",
				State:             model.RuntimeStateUnspecified,
				StateHistory:      nil,
				MLMDInputs:        "",
				MLMDOutputs:       "",
				ChildrenPods:      nil,
			},
>>>>>>> 1bed63a3
			false,
			"",
		},
		{
<<<<<<< HEAD
			"valid - mode unknown v1",
			apiv1beta1.Job_UNKNOWN_MODE,
			false,
=======
			"V2 full spec",
			&apiv2beta1.PipelineTaskDetail{
				RunId:       "2",
				TaskId:      "1",
				DisplayName: "task",
				CreateTime:  &timestamppb.Timestamp{Seconds: 4},
				StartTime:   &timestamppb.Timestamp{Seconds: 5},
				EndTime:     &timestamppb.Timestamp{Seconds: 6},
				State:       apiv2beta1.RuntimeState_CANCELING,
				ExecutionId: 7,
				Inputs: map[string]*apiv2beta1.ArtifactList{
					"a1": {
						ArtifactIds: []int64{1, 2, 3},
					},
				},
				Outputs: map[string]*apiv2beta1.ArtifactList{
					"b2": {
						ArtifactIds: []int64{4, 5, 6},
					},
				},
				ParentTaskId: "8",
				StateHistory: []*apiv2beta1.RuntimeStatus{
					{
						UpdateTime: &timestamppb.Timestamp{Seconds: 9},
						State:      apiv2beta1.RuntimeState_PAUSED,
					},
				},
				ChildTasks: []*apiv2beta1.PipelineTaskDetail_ChildTask{
					{
						ChildTask: &apiv2beta1.PipelineTaskDetail_ChildTask_PodName{PodName: "9"},
					},
					{
						ChildTask: &apiv2beta1.PipelineTaskDetail_ChildTask_PodName{PodName: "10"},
					},
				},
			},
			&model.Task{
				UUID:              "1",
				Namespace:         "",
				PipelineName:      "",
				RunId:             "2",
				MLMDExecutionID:   "7",
				CreatedTimestamp:  4,
				StartedTimestamp:  5,
				FinishedTimestamp: 6,
				Fingerprint:       "",
				Name:              "task",
				ParentTaskId:      "8",
				State:             model.RuntimeStateCancelling,
				StateHistory: []*model.RuntimeStatus{
					{
						UpdateTimeInSec: 9,
						State:           model.RuntimeStatePaused,
					},
				},
				MLMDInputs:   `{"a1":{"artifact_ids":[1,2,3]}}`,
				MLMDOutputs:  `{"b2":{"artifact_ids":[4,5,6]}}`,
				ChildrenPods: []string{"9", "10"},
			},
>>>>>>> 1bed63a3
			false,
			"",
		},
		{
<<<<<<< HEAD
			"invalid - mode invalid value v1",
			apiv1beta1.Job_Mode(3),
			false,
			true,
			"Recurring run's mode is invalid: 3",
		},
		{
			"invalid - experiment",
			&apiv2beta1.Experiment{},
			false,
			true,
			"Error using RecurringRun.Mode with *go_client.Experiment",
=======
			"argo node status",
			workflowapi.NodeStatus{
				ID:          "1",
				DisplayName: "node_1",
				Name:        "wrong name",
				Phase:       workflowapi.NodePhase("Pending"),
				Children:    []string{"node3", "node4"},
				StartedAt:   v1.Time{Time: time.Unix(4, 0)},
				FinishedAt:  v1.Time{Time: time.Unix(5, 0)},
			},
			&model.Task{
				PodName:           "1",
				CreatedTimestamp:  4,
				StartedTimestamp:  4,
				FinishedTimestamp: 5,
				Name:              "node_1",
				State:             model.RuntimeStatePending,
				ChildrenPods:      []string{"node3", "node4"},
			},
			false,
			"",
		},
		{
			"invalid type",
			apiv2beta1.Run{},
			nil,
			true,
			"UnknownApiVersionError: Error using Task with go_client.Run",
>>>>>>> 1bed63a3
		},
	}
	for _, tt := range tests {
		t.Run(tt.name, func(t *testing.T) {
<<<<<<< HEAD
			got, err := toModelJobEnabled(tt.arg)
			if tt.wantErr {
				assert.False(t, got)
				assert.NotNil(t, err)
				assert.Contains(t, err.Error(), tt.errMsg)
=======
			got, err := toModelTask(tt.apiTask)
			if tt.wantErr {
				assert.NotNil(t, err)
				assert.Contains(t, err.Error(), tt.errMsg)
				assert.Nil(t, got)
>>>>>>> 1bed63a3
			} else {
				assert.Nil(t, err)
				assert.Equal(t, tt.want, got)
			}
		})
	}
}

<<<<<<< HEAD
func Test_toApiRecurringRunStatus(t *testing.T) {
	tests := []struct {
		name string
		arg  string
		want apiv2beta1.RecurringRun_Status
	}{
		{
			"valid - empty",
			"",
			apiv2beta1.RecurringRun_STATUS_UNSPECIFIED,
		},
		{
			"valid - unspecified",
			string(model.StatusStateUnspecified),
			apiv2beta1.RecurringRun_STATUS_UNSPECIFIED,
		},
		{
			"valid - unspecified v1",
			string(model.StatusStateUnspecifiedV1),
			apiv2beta1.RecurringRun_STATUS_UNSPECIFIED,
		},
		{
			"valid - error v1",
			string(swapi.ScheduledWorkflowError),
			apiv2beta1.RecurringRun_STATUS_UNSPECIFIED,
		},
		{
			"valid - disabled",
			string(model.StatusStateDisabled),
			apiv2beta1.RecurringRun_DISABLED,
		},
		{
			"valid - disabled v1",
			string(swapi.ScheduledWorkflowDisabled),
			apiv2beta1.RecurringRun_DISABLED,
		},
		{
			"valid - enabled",
			string(model.StatusStateEnabled),
			apiv2beta1.RecurringRun_ENABLED,
		},
		{
			"valid - succeeded v1",
			string(swapi.ScheduledWorkflowSucceeded),
			apiv2beta1.RecurringRun_ENABLED,
		},
		{
			"valid - running v1",
			string(swapi.ScheduledWorkflowRunning),
			apiv2beta1.RecurringRun_ENABLED,
		},
		{
			"valid - enabled v1",
			string(swapi.ScheduledWorkflowEnabled),
			apiv2beta1.RecurringRun_ENABLED,
=======
func Test_toModelTasks_v2(t *testing.T) {
	argV2 := []*apiv2beta1.PipelineTaskDetail{
		{
			RunId:       "2",
			TaskId:      "1",
			DisplayName: "task",
			CreateTime:  &timestamppb.Timestamp{Seconds: 4},
			StartTime:   &timestamppb.Timestamp{Seconds: 5},
			EndTime:     &timestamppb.Timestamp{Seconds: 6},
			State:       apiv2beta1.RuntimeState_FAILED,
			ExecutionId: 7,
			Inputs: map[string]*apiv2beta1.ArtifactList{
				"a1": {
					ArtifactIds: []int64{1, 2, 3},
				},
			},
			Outputs: map[string]*apiv2beta1.ArtifactList{
				"b2": {
					ArtifactIds: []int64{4, 5, 6},
				},
			},
			ParentTaskId: "8",
			StateHistory: []*apiv2beta1.RuntimeStatus{
				{
					UpdateTime: &timestamppb.Timestamp{Seconds: 9},
					State:      apiv2beta1.RuntimeState_FAILED,
					Error:      util.ToRpcStatus(util.NewInvalidInputError("Input argument is invalid")),
				},
			},
			ChildTasks: []*apiv2beta1.PipelineTaskDetail_ChildTask{
				{
					ChildTask: &apiv2beta1.PipelineTaskDetail_ChildTask_PodName{PodName: "9"},
				},
				{
					ChildTask: &apiv2beta1.PipelineTaskDetail_ChildTask_PodName{PodName: "10"},
				},
			},
		},
	}
	expectedV2 := []*model.Task{
		{
			UUID:              "1",
			Namespace:         "",
			PipelineName:      "",
			RunId:             "2",
			MLMDExecutionID:   "7",
			CreatedTimestamp:  4,
			StartedTimestamp:  5,
			FinishedTimestamp: 6,
			Fingerprint:       "",
			Name:              "task",
			ParentTaskId:      "8",
			State:             model.RuntimeStateFailed,
			StateHistory: []*model.RuntimeStatus{
				{
					UpdateTimeInSec: 9,
					State:           model.RuntimeStateFailed,
					Error:           util.ToError(util.ToRpcStatus(util.NewInvalidInputError("Input argument is invalid"))),
				},
			},
			MLMDInputs:   `{"a1":{"artifact_ids":[1,2,3]}}`,
			MLMDOutputs:  `{"b2":{"artifact_ids":[4,5,6]}}`,
			ChildrenPods: []string{"9", "10"},
		},
	}
	gotV2, err := toModelTasks(argV2)
	assert.Nil(t, err)
	assert.Equal(t, expectedV2, gotV2)
}

func Test_toModelTasks_wf(t *testing.T) {
	expectedWf := []*model.Task{
		{
			PodName:           "boudary_exec_id-node0",
			Namespace:         "kubeflow",
			RunId:             "run1_uid_true",
			CreatedTimestamp:  -62135596800,
			StartedTimestamp:  1675734919,
			FinishedTimestamp: 1675735118,
			Name:              "boudary_exec_id",
			State:             model.RuntimeStateSucceeded,
			ChildrenPods:      []string{"boudary_exec_id-node1"},
		},
		{
			PodName:           "boudary_exec_id-node1",
			Namespace:         "kubeflow",
			RunId:             "run1_uid_true",
			CreatedTimestamp:  -62135596800,
			StartedTimestamp:  1675735015,
			FinishedTimestamp: 1675735041,
			Name:              "print-text",
			State:             model.RuntimeStateSucceeded,
		},
	}
	argWf, err := util.NewWorkflowFromBytes([]byte(`{  "kind": "Workflow",  "apiVersion": "argoproj.io/v1alpha1",  "metadata": {    "name": "run1",    "namespace": "kubeflow",    "uid": "run1_uid",	"labels": {	  "pipeline/runid": "run1_uid_true"	 }  },  "status": {    "phase": "Succeeded",    "startedAt": "2023-02-07T01:55:19Z",    "finishedAt": "2023-02-07T01:58:38Z",    "progress": "9/9",    "nodes": {      "boudary_exec_id-node0": {        "id": "boudary_exec_id-node0",        "name": "boudary_exec_id",        "displayName": "boudary_exec_id",        "type": "DAG",        "templateName": "file-passing-pipelines",        "templateScope": "local/boudary_exec_id",        "phase": "Succeeded",        "startedAt": "2023-02-07T01:55:19Z",        "finishedAt": "2023-02-07T01:58:38Z",        "progress": "9/9",        "resourcesDuration": {"cpu": 53,"memory": 19},        "children": ["boudary_exec_id-node1"],        "outboundNodes": ["boudary_exec_id-node1"]      },      "boudary_exec_id-node1": {        "id": "boudary_exec_id-node1",        "name": "boudary_exec_id.print-text",        "displayName": "print-text",        "type": "Pod",        "templateName": "print-text",        "templateScope": "local/boudary_exec_id",        "phase": "Succeeded",        "boundaryID": "boudary_exec_id",        "startedAt": "2023-02-07T01:56:55Z",        "finishedAt": "2023-02-07T01:57:21Z",        "progress": "1/1",        "resourcesDuration": {"cpu": 15,"memory": 7},        "inputs": {"artifacts": [{"name": "repeat-line-output_text",              "path": "/tmp/inputs/text/data",              "s3": {"key": "art1.tgz"}}]},        "outputs": {"artifacts": [{"name": "main-logs",              "s3": {"key": "art1.log"}}],          "exitCode": "0"},        "hostNodeName": "gke-kfp-node1"      }    }  }}`))
	assert.Nil(t, err)

	gotWf, err := toModelTasks(argWf)
	assert.Nil(t, err)
	assert.Equal(t, expectedWf, gotWf)
}

func Test_toApiTaskV1(t *testing.T) {
	tests := []struct {
		name string
		args *model.Task
		want *apiv1beta1.Task
	}{
		{
			"v1 spec",
			&model.Task{
				UUID:              "1",
				Namespace:         "ns1",
				PipelineName:      "namespaces/ns1/pipelines/p1",
				RunId:             "2",
				MLMDExecutionID:   "3",
				CreatedTimestamp:  4,
				StartedTimestamp:  4,
				FinishedTimestamp: 5,
				Fingerprint:       "6",
				Name:              "",
				ParentTaskId:      "",
				State:             model.RuntimeStateUnspecified,
				StateHistory:      nil,
				MLMDInputs:        "",
				MLMDOutputs:       "",
				ChildrenPods:      nil,
			},
			&apiv1beta1.Task{
				Id:              "1",
				Namespace:       "ns1",
				PipelineName:    "namespaces/ns1/pipelines/p1",
				RunId:           "2",
				MlmdExecutionID: "3",
				CreatedAt:       &timestamppb.Timestamp{Seconds: 4},
				FinishedAt:      &timestamppb.Timestamp{Seconds: 5},
				Fingerprint:     "6",
			},
		},
		{
			"v2 spec",
			&model.Task{
				UUID:              "1",
				Namespace:         "ns1",
				PipelineName:      "namespaces/ns1/pipelines/p1",
				RunId:             "2",
				MLMDExecutionID:   "7",
				CreatedTimestamp:  4,
				StartedTimestamp:  5,
				FinishedTimestamp: 6,
				Fingerprint:       "fp",
				Name:              "task",
				ParentTaskId:      "8",
				State:             model.RuntimeStateCancelling,
				StateHistory: []*model.RuntimeStatus{
					{
						UpdateTimeInSec: 9,
						State:           model.RuntimeStatePaused,
						Error:           util.ToError(util.ToRpcStatus(util.NewInvalidInputError("Sample error2"))),
					},
				},
				MLMDInputs:   `{"a1":{"artifact_ids":[1,2,3]}}`,
				MLMDOutputs:  `{"b2":{"artifact_ids":[4,5,6]}}`,
				ChildrenPods: []string{"9", "10"},
			},
			&apiv1beta1.Task{
				Id:              "1",
				Namespace:       "ns1",
				PipelineName:    "namespaces/ns1/pipelines/p1",
				RunId:           "2",
				MlmdExecutionID: "7",
				CreatedAt:       &timestamppb.Timestamp{Seconds: 4},
				FinishedAt:      &timestamppb.Timestamp{Seconds: 6},
				Fingerprint:     "fp",
			},
>>>>>>> 1bed63a3
		},
	}
	for _, tt := range tests {
		t.Run(tt.name, func(t *testing.T) {
<<<<<<< HEAD
			got := toApiRecurringRunStatus(tt.arg)
=======
			got := toApiTaskV1(tt.args)
>>>>>>> 1bed63a3
			assert.Equal(t, tt.want, got)
		})
	}
}

<<<<<<< HEAD
func Test_toApiJobStatus(t *testing.T) {
	tests := []struct {
		name string
		arg  string
		want string
	}{
		{
			"valid - empty",
			"",
			string(model.StatusStateUnspecified),
		},
		{
			"valid - unspecified",
			string(model.StatusStateUnspecified),
			string(model.StatusStateUnspecified),
		},
		{
			"valid - unspecified v1",
			string(model.StatusStateUnspecifiedV1),
			string(model.StatusStateUnspecified),
		},
		{
			"valid - error v1",
			string(swapi.ScheduledWorkflowError),
			string(model.StatusStateUnspecified),
		},
		{
			"valid - disabled",
			string(model.StatusStateDisabled),
			string(model.StatusStateDisabled),
		},
		{
			"valid - disabled v1",
			string(swapi.ScheduledWorkflowDisabled),
			string(model.StatusStateDisabled),
		},
		{
			"valid - enabled",
			string(model.StatusStateEnabled),
			string(model.StatusStateEnabled),
		},
		{
			"valid - succeeded v1",
			string(swapi.ScheduledWorkflowSucceeded),
			string(model.StatusStateEnabled),
		},
		{
			"valid - running v1",
			string(swapi.ScheduledWorkflowRunning),
			string(model.StatusStateEnabled),
		},
		{
			"valid - enabled v1",
			string(swapi.ScheduledWorkflowEnabled),
			string(model.StatusStateEnabled),
=======
func Test_toApiTasksV1(t *testing.T) {
	arg := []*model.Task{
		{
			UUID:              "1",
			Namespace:         "ns1",
			PipelineName:      "namespaces/ns1/pipelines/p1",
			RunId:             "2",
			MLMDExecutionID:   "3",
			CreatedTimestamp:  4,
			StartedTimestamp:  4,
			FinishedTimestamp: 5,
			Fingerprint:       "6",
			Name:              "",
			ParentTaskId:      "",
			State:             model.RuntimeStateUnspecified,
			StateHistory:      nil,
			MLMDInputs:        "",
			MLMDOutputs:       "",
			ChildrenPods:      nil,
		},
		{
			UUID:              "1",
			Namespace:         "ns1",
			PipelineName:      "namespaces/ns1/pipelines/p1",
			RunId:             "2",
			MLMDExecutionID:   "7",
			CreatedTimestamp:  4,
			StartedTimestamp:  5,
			FinishedTimestamp: 6,
			Fingerprint:       "fp",
			Name:              "task",
			ParentTaskId:      "8",
			State:             model.RuntimeStateCancelling,
			StateHistory: []*model.RuntimeStatus{
				{
					UpdateTimeInSec: 9,
					State:           model.RuntimeStatePaused,
					Error:           util.ToError(util.ToRpcStatus(util.NewInvalidInputError("Sample error2"))),
				},
			},
			MLMDInputs:   `{"a1":{"artifact_ids":[1,2,3]}}`,
			MLMDOutputs:  `{"b2":{"artifact_ids":[4,5,6]}}`,
			ChildrenPods: []string{"9", "10"},
		},
	}
	expected := []*apiv1beta1.Task{
		{
			Id:              "1",
			Namespace:       "ns1",
			PipelineName:    "namespaces/ns1/pipelines/p1",
			RunId:           "2",
			MlmdExecutionID: "3",
			CreatedAt:       &timestamppb.Timestamp{Seconds: 4},
			FinishedAt:      &timestamppb.Timestamp{Seconds: 5},
			Fingerprint:     "6",
		},
		{
			Id:              "1",
			Namespace:       "ns1",
			PipelineName:    "namespaces/ns1/pipelines/p1",
			RunId:           "2",
			MlmdExecutionID: "7",
			CreatedAt:       &timestamppb.Timestamp{Seconds: 4},
			FinishedAt:      &timestamppb.Timestamp{Seconds: 6},
			Fingerprint:     "fp",
		},
	}
	got := toApiTasksV1(arg)
	assert.Equal(t, expected, got)
}

func Test_toApiPipelineTaskDetail(t *testing.T) {
	tests := []struct {
		name    string
		args    *model.Task
		want    *apiv2beta1.PipelineTaskDetail
		wantErr bool
		errMsg  string
	}{
		{
			"v1 spec",
			&model.Task{
				UUID:              "1",
				Namespace:         "ns1",
				PipelineName:      "namespaces/ns1/pipelines/p1",
				RunId:             "2",
				MLMDExecutionID:   "3",
				CreatedTimestamp:  4,
				StartedTimestamp:  4,
				FinishedTimestamp: 5,
				Fingerprint:       "6",
				State:             model.RuntimeStateUnspecified,
			},
			&apiv2beta1.PipelineTaskDetail{
				RunId:       "2",
				TaskId:      "1",
				DisplayName: "",
				CreateTime:  &timestamppb.Timestamp{Seconds: 4},
				StartTime:   &timestamppb.Timestamp{Seconds: 4},
				EndTime:     &timestamppb.Timestamp{Seconds: 5},
				State:       apiv2beta1.RuntimeState_RUNTIME_STATE_UNSPECIFIED,
				ExecutionId: 3,
			},
			false,
			"",
		},
		{
			"v2 spec",
			&model.Task{
				UUID:              "1",
				Namespace:         "ns1",
				PipelineName:      "namespaces/ns1/pipelines/p1",
				RunId:             "2",
				MLMDExecutionID:   "7",
				CreatedTimestamp:  4,
				StartedTimestamp:  5,
				FinishedTimestamp: 6,
				Fingerprint:       "fp",
				Name:              "task",
				ParentTaskId:      "8",
				State:             model.RuntimeStateCancelling,
				StateHistory: []*model.RuntimeStatus{
					{
						UpdateTimeInSec: 9,
						State:           model.RuntimeStatePaused,
						Error:           util.ToError(util.ToRpcStatus(util.NewInvalidInputError("Sample error2"))),
					},
				},
				MLMDInputs:   `{"a1":{"artifact_ids":[1,2,3]}}`,
				MLMDOutputs:  `{"b2":{"artifact_ids":[4,5,6]}}`,
				ChildrenPods: []string{"9", "10"},
			},
			&apiv2beta1.PipelineTaskDetail{
				RunId:       "2",
				TaskId:      "1",
				DisplayName: "task",
				CreateTime:  &timestamppb.Timestamp{Seconds: 4},
				StartTime:   &timestamppb.Timestamp{Seconds: 5},
				EndTime:     &timestamppb.Timestamp{Seconds: 6},
				State:       apiv2beta1.RuntimeState_CANCELING,
				ExecutionId: 7,
				Inputs: map[string]*apiv2beta1.ArtifactList{
					"a1": {
						ArtifactIds: []int64{1, 2, 3},
					},
				},
				Outputs: map[string]*apiv2beta1.ArtifactList{
					"b2": {
						ArtifactIds: []int64{4, 5, 6},
					},
				},
				ParentTaskId: "8",
				StateHistory: []*apiv2beta1.RuntimeStatus{
					{
						UpdateTime: &timestamppb.Timestamp{Seconds: 9},
						State:      apiv2beta1.RuntimeState_PAUSED,
						Error:      util.ToRpcStatus(util.NewInvalidInputError("Sample error2")),
					},
				},
				ChildTasks: []*apiv2beta1.PipelineTaskDetail_ChildTask{
					{
						ChildTask: &apiv2beta1.PipelineTaskDetail_ChildTask_PodName{PodName: "9"},
					},
					{
						ChildTask: &apiv2beta1.PipelineTaskDetail_ChildTask_PodName{PodName: "10"},
					},
				},
			},
			false,
			"",
		},
		{
			"v2 wrong inputs",
			&model.Task{
				UUID:              "1",
				Namespace:         "ns1",
				PipelineName:      "namespaces/ns1/pipelines/p1",
				RunId:             "2",
				MLMDExecutionID:   "7",
				CreatedTimestamp:  4,
				StartedTimestamp:  5,
				FinishedTimestamp: 6,
				Fingerprint:       "fp",
				Name:              "task",
				ParentTaskId:      "8",
				State:             model.RuntimeStateCancelling,
				StateHistory: []*model.RuntimeStatus{
					{
						UpdateTimeInSec: 9,
						State:           model.RuntimeStatePaused,
						Error:           util.ToError(util.ToRpcStatus(util.NewInvalidInputError("Sample error2"))),
					},
				},
				MLMDInputs:   `{"a1":{"artifact_ids":[1,2,3]}`,
				MLMDOutputs:  `{"b2":{"artifact_ids":[4,5,6]}}`,
				ChildrenPods: []string{"9", "10"},
			},
			&apiv2beta1.PipelineTaskDetail{
				RunId:  "2",
				TaskId: "1",
			},
			true,
			"Failed to convert task's internal representation to its API counterpart due to error parsing inputs",
		},
		{
			"v2 wrong outputs",
			&model.Task{
				UUID:              "1",
				Namespace:         "ns1",
				PipelineName:      "namespaces/ns1/pipelines/p1",
				RunId:             "2",
				MLMDExecutionID:   "7",
				CreatedTimestamp:  4,
				StartedTimestamp:  5,
				FinishedTimestamp: 6,
				Fingerprint:       "fp",
				Name:              "task",
				ParentTaskId:      "8",
				State:             model.RuntimeStateCancelling,
				StateHistory: []*model.RuntimeStatus{
					{
						UpdateTimeInSec: 9,
						State:           model.RuntimeStatePaused,
						Error:           util.ToError(util.ToRpcStatus(util.NewInvalidInputError("Sample error2"))),
					},
				},
				MLMDInputs:   `{"a1":{"artifact_ids":[1,2,3]}}`,
				MLMDOutputs:  `{"b2":{"artifact_ids":[4,5,6]}`,
				ChildrenPods: []string{"9", "10"},
			},
			&apiv2beta1.PipelineTaskDetail{
				RunId:  "2",
				TaskId: "1",
			},
			true,
			"Failed to convert task's internal representation to its API counterpart due to error parsing outputs",
>>>>>>> 1bed63a3
		},
	}
	for _, tt := range tests {
		t.Run(tt.name, func(t *testing.T) {
<<<<<<< HEAD
			got := toApiJobStatus(tt.arg)
			assert.Equal(t, tt.want, got)
		})
	}
}

func Test_toModelResourceTypeV1(t *testing.T) {
	tests := []struct {
		name    string
		arg     apiv1beta1.ResourceType
		want    model.ResourceType
=======
			got := toApiPipelineTaskDetail(tt.args)
			if tt.wantErr {
				assert.Equal(t, tt.want.GetRunId(), got.GetRunId())
				assert.Equal(t, tt.want.GetTaskId(), got.GetTaskId())
				assert.Contains(t, got.Error.Message, tt.errMsg)
			} else {
				assert.Equal(t, tt.want, got)
			}
		})
	}
}

func Test_toApiPipelineTaskDetails(t *testing.T) {
	args := []*model.Task{
		{
			UUID:              "1",
			Namespace:         "ns1",
			PipelineName:      "namespaces/ns1/pipelines/p1",
			RunId:             "2",
			MLMDExecutionID:   "3",
			CreatedTimestamp:  4,
			StartedTimestamp:  4,
			FinishedTimestamp: 5,
			Fingerprint:       "6",
			State:             model.RuntimeStateUnspecified,
		},
		{
			UUID:              "1",
			Namespace:         "ns1",
			PipelineName:      "namespaces/ns1/pipelines/p1",
			RunId:             "2",
			MLMDExecutionID:   "7",
			CreatedTimestamp:  4,
			StartedTimestamp:  5,
			FinishedTimestamp: 6,
			Fingerprint:       "fp",
			Name:              "task",
			ParentTaskId:      "8",
			State:             model.RuntimeStateCancelling,
			StateHistory: []*model.RuntimeStatus{
				{
					UpdateTimeInSec: 9,
					State:           model.RuntimeStatePaused,
					Error:           util.ToError(util.ToRpcStatus(util.NewInvalidInputError("Sample error2"))),
				},
			},
			MLMDInputs:   `{"a1":{"artifact_ids":[1,2,3]}}`,
			MLMDOutputs:  `{"b2":{"artifact_ids":[4,5,6]}}`,
			ChildrenPods: []string{"9", "10"},
		},
	}
	expected := []*apiv2beta1.PipelineTaskDetail{
		{
			RunId:       "2",
			TaskId:      "1",
			DisplayName: "",
			CreateTime:  &timestamppb.Timestamp{Seconds: 4},
			StartTime:   &timestamppb.Timestamp{Seconds: 4},
			EndTime:     &timestamppb.Timestamp{Seconds: 5},
			State:       apiv2beta1.RuntimeState_RUNTIME_STATE_UNSPECIFIED,
			ExecutionId: 3,
		},
		{
			RunId:       "2",
			TaskId:      "1",
			DisplayName: "task",
			CreateTime:  &timestamppb.Timestamp{Seconds: 4},
			StartTime:   &timestamppb.Timestamp{Seconds: 5},
			EndTime:     &timestamppb.Timestamp{Seconds: 6},
			State:       apiv2beta1.RuntimeState_CANCELING,
			ExecutionId: 7,
			Inputs: map[string]*apiv2beta1.ArtifactList{
				"a1": {
					ArtifactIds: []int64{1, 2, 3},
				},
			},
			Outputs: map[string]*apiv2beta1.ArtifactList{
				"b2": {
					ArtifactIds: []int64{4, 5, 6},
				},
			},
			ParentTaskId: "8",
			StateHistory: []*apiv2beta1.RuntimeStatus{
				{
					UpdateTime: &timestamppb.Timestamp{Seconds: 9},
					State:      apiv2beta1.RuntimeState_PAUSED,
					Error:      util.ToRpcStatus(util.NewInvalidInputError("Sample error2")),
				},
			},
			ChildTasks: []*apiv2beta1.PipelineTaskDetail_ChildTask{
				{
					ChildTask: &apiv2beta1.PipelineTaskDetail_ChildTask_PodName{PodName: "9"},
				},
				{
					ChildTask: &apiv2beta1.PipelineTaskDetail_ChildTask_PodName{PodName: "10"},
				},
			},
		},
	}
	got := toApiPipelineTaskDetails(args)
	assert.Equal(t, expected, got)

	args2 := []*model.Task{
		{
			UUID:              "1",
			Namespace:         "ns1",
			PipelineName:      "namespaces/ns1/pipelines/p1",
			RunId:             "2",
			MLMDExecutionID:   "7",
			CreatedTimestamp:  4,
			StartedTimestamp:  5,
			FinishedTimestamp: 6,
			Fingerprint:       "fp",
			Name:              "task",
			ParentTaskId:      "8",
			State:             model.RuntimeStateCancelling,
			StateHistory: []*model.RuntimeStatus{
				{
					UpdateTimeInSec: 9,
					State:           model.RuntimeStatePaused,
					Error:           util.ToError(util.ToRpcStatus(util.NewInvalidInputError("Sample error2"))),
				},
			},
			MLMDInputs:   `{"a1":{"artifact_ids":[1,2,3]}`,
			MLMDOutputs:  `{"b2":{"artifact_ids":[4,5,6]}}`,
			ChildrenPods: []string{"9", "10"},
		},
		{
			UUID:              "1",
			Namespace:         "ns1",
			PipelineName:      "namespaces/ns1/pipelines/p1",
			RunId:             "2",
			MLMDExecutionID:   "7",
			CreatedTimestamp:  4,
			StartedTimestamp:  5,
			FinishedTimestamp: 6,
			Fingerprint:       "fp",
			Name:              "task",
			ParentTaskId:      "8",
			State:             model.RuntimeStateCancelling,
			StateHistory: []*model.RuntimeStatus{
				{
					UpdateTimeInSec: 9,
					State:           model.RuntimeStatePaused,
					Error:           util.ToError(util.ToRpcStatus(util.NewInvalidInputError("Sample error2"))),
				},
			},
			MLMDInputs:   `{"a1":{"artifact_ids":[1,2,3]}}`,
			MLMDOutputs:  `{"b2":{"artifact_ids":[4,5,6]}`,
			ChildrenPods: []string{"9", "10"},
		},
	}
	got2 := toApiPipelineTaskDetails(args2)
	assert.Contains(t, got2[0].Error.Message, "Failed to convert task's internal representation to its API counterpart due to error parsing inputs")
	assert.Contains(t, got2[1].Error.Message, "Failed to convert task's internal representation to its API counterpart due to error parsing outputs")
	expected2 := &apiv2beta1.PipelineTaskDetail{
		RunId:  "2",
		TaskId: "1",
	}
	expected2.Error = got2[0].GetError()
	assert.Equal(t, expected2, got2[0])
	expected2.Error = got2[1].GetError()
	assert.Equal(t, expected2, got2[1])
}

func TestToModelRun(t *testing.T) {
	tests := []struct {
		name    string
		arg     *apiv2beta1.Run
		want    *model.Run
>>>>>>> 1bed63a3
		wantErr bool
		errMsg  string
	}{
		{
<<<<<<< HEAD
			"valid - namespace",
			apiv1beta1.ResourceType_NAMESPACE,
			model.NamespaceResourceType,
=======
			"v2 full pipeline version",
			&apiv2beta1.Run{
				ExperimentId: "exp1",
				RunId:        "run1",
				DisplayName:  "name1",
				Description:  "this is a run",
				StorageState: apiv2beta1.Run_ARCHIVED,
				PipelineSource: &apiv2beta1.Run_PipelineVersionId{
					PipelineVersionId: "pv1",
				},
				RuntimeConfig: &apiv2beta1.RuntimeConfig{
					Parameters: map[string]*structpb.Value{
						"param2": structpb.NewStringValue("world"),
					},
				},
				ServiceAccount: "sa1",
				CreatedAt:      &timestamppb.Timestamp{Seconds: 1},
				ScheduledAt:    &timestamppb.Timestamp{Seconds: 2},
				FinishedAt:     &timestamppb.Timestamp{Seconds: 3},
				State:          apiv2beta1.RuntimeState_FAILED,
				Error:          util.ToRpcStatus(util.NewInvalidInputError("Input argument is invalid")),
				RunDetails: &apiv2beta1.RunDetails{
					PipelineContextId:    10,
					PipelineRunContextId: 11,
					TaskDetails: []*apiv2beta1.PipelineTaskDetail{
						{
							RunId:          "run1",
							TaskId:         "task1",
							DisplayName:    "this is task",
							CreateTime:     &timestamp.Timestamp{Seconds: 11},
							StartTime:      &timestamp.Timestamp{Seconds: 12},
							EndTime:        &timestamp.Timestamp{Seconds: 13},
							ExecutorDetail: nil,
							State:          apiv2beta1.RuntimeState_FAILED,
							ExecutionId:    14,
							Inputs: map[string]*apiv2beta1.ArtifactList{
								"a1": {ArtifactIds: []int64{1, 2, 3}},
							},
							Outputs: map[string]*apiv2beta1.ArtifactList{
								"b2": {ArtifactIds: []int64{4, 5, 6}},
							},
							StateHistory: []*apiv2beta1.RuntimeStatus{
								{
									UpdateTime: &timestamppb.Timestamp{Seconds: 15},
									State:      apiv2beta1.RuntimeState_FAILED,
									Error:      util.ToRpcStatus(util.NewInvalidInputError("Input argument is invalid")),
								},
							},
							ChildTasks: []*apiv2beta1.PipelineTaskDetail_ChildTask{
								{
									ChildTask: &apiv2beta1.PipelineTaskDetail_ChildTask_PodName{PodName: "task2"},
								},
							},
						},
						{
							RunId:          "run1",
							TaskId:         "task2",
							DisplayName:    "this is task 2",
							CreateTime:     &timestamp.Timestamp{Seconds: 11},
							StartTime:      &timestamp.Timestamp{Seconds: 12},
							EndTime:        &timestamp.Timestamp{Seconds: 13},
							ExecutorDetail: nil,
							State:          apiv2beta1.RuntimeState_CANCELED,
							ExecutionId:    14,
							Inputs: map[string]*apiv2beta1.ArtifactList{
								"a1": {ArtifactIds: []int64{1, 2, 3}},
							},
							Outputs: map[string]*apiv2beta1.ArtifactList{
								"b2": {ArtifactIds: []int64{4, 5, 6}},
							},
							ParentTaskId: "task1",
							StateHistory: []*apiv2beta1.RuntimeStatus{
								{
									UpdateTime: &timestamppb.Timestamp{Seconds: 15},
									State:      apiv2beta1.RuntimeState_CANCELED,
								},
							},
						},
					},
				},
				RecurringRunId: "job1",
				StateHistory: []*apiv2beta1.RuntimeStatus{
					{
						UpdateTime: &timestamppb.Timestamp{Seconds: 9},
						State:      apiv2beta1.RuntimeState_FAILED,
						Error:      util.ToRpcStatus(util.NewInvalidInputError("Input argument is invalid")),
					},
				},
			},
			&model.Run{
				UUID:           "run1",
				ExperimentId:   "exp1",
				DisplayName:    "name1",
				Description:    "this is a run",
				ServiceAccount: "sa1",
				RecurringRunId: "job1",
				StorageState:   model.StorageStateArchived,
				PipelineSpec: model.PipelineSpec{
					RuntimeConfig: model.RuntimeConfig{
						Parameters: "{\"param2\":\"world\"}",
					},
					PipelineVersionId: "pv1",
					PipelineName:      "pipelines/pv1",
				},
				RunDetails: model.RunDetails{
					State: model.RuntimeStateFailed,
					StateHistory: []*model.RuntimeStatus{
						{
							UpdateTimeInSec: 9,
							State:           model.RuntimeStateFailed,
							Error:           util.ToError(util.ToRpcStatus(util.NewInvalidInputError("Input argument is invalid"))),
						},
					},
					CreatedAtInSec:       1,
					ScheduledAtInSec:     2,
					FinishedAtInSec:      3,
					PipelineContextId:    0,
					PipelineRunContextId: 0,
					TaskDetails: []*model.Task{
						{
							UUID:              "task1",
							Namespace:         "",
							PipelineName:      "",
							RunId:             "run1",
							MLMDExecutionID:   "14",
							CreatedTimestamp:  11,
							StartedTimestamp:  12,
							FinishedTimestamp: 13,
							Fingerprint:       "",
							Name:              "this is task",
							State:             model.RuntimeStateFailed,
							MLMDInputs:        `{"a1":{"artifact_ids":[1,2,3]}}`,
							MLMDOutputs:       `{"b2":{"artifact_ids":[4,5,6]}}`,
							StateHistory: []*model.RuntimeStatus{
								{
									UpdateTimeInSec: 15,
									State:           model.RuntimeStateFailed,
									Error:           util.ToError(util.ToRpcStatus(util.NewInvalidInputError("Input argument is invalid"))),
								},
							},
							ChildrenPods: []string{"task2"},
						},
						{
							UUID:              "task2",
							Namespace:         "",
							PipelineName:      "",
							RunId:             "run1",
							MLMDExecutionID:   "14",
							CreatedTimestamp:  11,
							StartedTimestamp:  12,
							FinishedTimestamp: 13,
							Fingerprint:       "",
							Name:              "this is task 2",
							ParentTaskId:      "task1",
							State:             model.RuntimeStateCanceled,
							MLMDInputs:        `{"a1":{"artifact_ids":[1,2,3]}}`,
							MLMDOutputs:       `{"b2":{"artifact_ids":[4,5,6]}}`,
							StateHistory: []*model.RuntimeStatus{
								{
									UpdateTimeInSec: 15,
									State:           model.RuntimeStateCanceled,
								},
							},
						},
					},
				},
				ResourceReferences: nil,
				Metrics:            nil,
				Namespace:          "",
				K8SName:            "",
			},
>>>>>>> 1bed63a3
			false,
			"",
		},
		{
<<<<<<< HEAD
			"valid - experiment",
			apiv1beta1.ResourceType_EXPERIMENT,
			model.ExperimentResourceType,
			false,
			"",
		},
		{
			"valid - pipeline",
			apiv1beta1.ResourceType_PIPELINE,
			model.PipelineResourceType,
=======
			"v2 full pipeline spec",
			&apiv2beta1.Run{
				ExperimentId: "exp1",
				RunId:        "run1",
				DisplayName:  "name1",
				Description:  "this is a run",
				StorageState: apiv2beta1.Run_ARCHIVED,
				PipelineSource: &apiv2beta1.Run_PipelineSpec{
					PipelineSpec: &structpb.Struct{
						Fields: map[string]*structpb.Value{
							"String":  structpb.NewStringValue("pv2"),
							"Boolean": structpb.NewBoolValue(false),
							"Number":  structpb.NewNumberValue(19.1),
							"Struct": structpb.NewStructValue(
								&structpb.Struct{
									Fields: map[string]*structpb.Value{
										"InnerNull": structpb.NewNullValue(),
										"InnerList": structpb.NewListValue(
											&structpb.ListValue{
												Values: []*structpb.Value{
													structpb.NewStringValue("a"),
													structpb.NewStringValue("b"),
												},
											},
										),
									},
								},
							),
						},
					},
				},
				RuntimeConfig: &apiv2beta1.RuntimeConfig{
					Parameters: map[string]*structpb.Value{
						"param2": structpb.NewStringValue("world"),
					},
				},
				ServiceAccount: "sa1",
				CreatedAt:      &timestamppb.Timestamp{Seconds: 1},
				ScheduledAt:    &timestamppb.Timestamp{Seconds: 2},
				FinishedAt:     &timestamppb.Timestamp{Seconds: 3},
				State:          apiv2beta1.RuntimeState_RUNNING,
				RunDetails: &apiv2beta1.RunDetails{
					PipelineContextId:    10,
					PipelineRunContextId: 11,
					TaskDetails: []*apiv2beta1.PipelineTaskDetail{
						{
							RunId:          "run2",
							TaskId:         "task1",
							DisplayName:    "this is task",
							CreateTime:     &timestamp.Timestamp{Seconds: 11},
							StartTime:      &timestamp.Timestamp{Seconds: 12},
							EndTime:        &timestamp.Timestamp{Seconds: 13},
							ExecutorDetail: nil,
							State:          apiv2beta1.RuntimeState_RUNNING,
							ExecutionId:    14,
							Inputs: map[string]*apiv2beta1.ArtifactList{
								"a1": {ArtifactIds: []int64{1, 2, 3}},
							},
							Outputs: map[string]*apiv2beta1.ArtifactList{
								"b2": {ArtifactIds: []int64{4, 5, 6}},
							},
							StateHistory: []*apiv2beta1.RuntimeStatus{
								{
									UpdateTime: &timestamppb.Timestamp{Seconds: 15},
									State:      apiv2beta1.RuntimeState_RUNNING,
								},
							},
						},
					},
				},
				RecurringRunId: "job1",
				StateHistory: []*apiv2beta1.RuntimeStatus{
					{
						UpdateTime: &timestamppb.Timestamp{Seconds: 9},
						State:      apiv2beta1.RuntimeState_RUNNING,
					},
				},
			},
			&model.Run{
				UUID:           "run1",
				ExperimentId:   "exp1",
				DisplayName:    "name1",
				Description:    "this is a run",
				ServiceAccount: "sa1",
				RecurringRunId: "job1",
				StorageState:   model.StorageStateArchived,
				PipelineSpec: model.PipelineSpec{
					RuntimeConfig: model.RuntimeConfig{
						Parameters: "{\"param2\":\"world\"}",
					},
					PipelineSpecManifest: "Boolean: false\nNumber: 19.1\nString: pv2\nStruct:\n  InnerList:\n  - a\n  - b\n  InnerNull: null\n",
				},
				RunDetails: model.RunDetails{
					State: model.RuntimeStateRunning,
					StateHistory: []*model.RuntimeStatus{
						{
							UpdateTimeInSec: 9,
							State:           model.RuntimeStateRunning,
						},
					},
					CreatedAtInSec:       1,
					ScheduledAtInSec:     2,
					FinishedAtInSec:      3,
					PipelineContextId:    0,
					PipelineRunContextId: 0,
					TaskDetails: []*model.Task{
						{
							UUID:              "task1",
							Namespace:         "",
							PipelineName:      "",
							RunId:             "run2",
							MLMDExecutionID:   "14",
							CreatedTimestamp:  11,
							StartedTimestamp:  12,
							FinishedTimestamp: 13,
							Fingerprint:       "",
							Name:              "this is task",
							State:             model.RuntimeStateRunning,
							MLMDInputs:        `{"a1":{"artifact_ids":[1,2,3]}}`,
							MLMDOutputs:       `{"b2":{"artifact_ids":[4,5,6]}}`,
							StateHistory: []*model.RuntimeStatus{
								{
									UpdateTimeInSec: 15,
									State:           model.RuntimeStateRunning,
								},
							},
						},
					},
				},
				ResourceReferences: nil,
				Metrics:            nil,
				Namespace:          "",
				K8SName:            "",
			},
			false,
			"",
		},
	}
	for _, tt := range tests {
		t.Run(tt.name, func(t *testing.T) {
			got, err := toModelRun(tt.arg)
			if tt.wantErr {
				assert.NotNil(t, err)
				assert.Contains(t, err.Error(), tt.errMsg)
				assert.Nil(t, got)
			} else {
				assert.Nil(t, err)
				assert.Equal(t, tt.want, got)
			}
		})
	}
}

func Test_toApiRun(t *testing.T) {
	tests := []struct {
		name    string
		arg     *model.Run
		want    *apiv2beta1.Run
		wantErr bool
		errMsg  string
	}{
		{
			"V1 no refs",
			&model.Run{
				UUID:           "run123",
				K8SName:        "name123",
				StorageState:   model.StorageStateArchived,
				DisplayName:    "displayName123",
				Description:    "this is run",
				Namespace:      "ns123",
				RecurringRunId: "job123",
				ExperimentId:   "exp123",
				ServiceAccount: "sa1",
				RunDetails: model.RunDetails{
					CreatedAtInSec:          1,
					ScheduledAtInSec:        2,
					FinishedAtInSec:         3,
					Conditions:              "running",
					WorkflowRuntimeManifest: "workflow123",
				},
				PipelineSpec: model.PipelineSpec{
					WorkflowSpecManifest: "Name: manifest\nVersion: v1",
					RuntimeConfig: model.RuntimeConfig{
						Parameters:   "{\"param2\":\"world\",\"param3\":true,\"param4\":[1,2,3],\"param5\":12,\"param6\":{\"structParam1\":\"hello\",\"structParam2\":32}}",
						PipelineRoot: "model-pipeline-root",
					},
				},
			},
			&apiv2beta1.Run{
				ExperimentId:   "exp123",
				RunId:          "run123",
				DisplayName:    "displayName123",
				StorageState:   apiv2beta1.Run_ARCHIVED,
				Description:    "this is run",
				RecurringRunId: "job123",
				ServiceAccount: "sa1",
				State:          apiv2beta1.RuntimeState_RUNNING,
				PipelineSource: &apiv2beta1.Run_PipelineSpec{
					PipelineSpec: &structpb.Struct{
						Fields: map[string]*structpb.Value{
							"Name":    structpb.NewStringValue("manifest"),
							"Version": structpb.NewStringValue("v1"),
						},
					},
				},
				CreatedAt:   &timestamppb.Timestamp{Seconds: 1},
				ScheduledAt: &timestamppb.Timestamp{Seconds: 2},
				FinishedAt:  &timestamppb.Timestamp{Seconds: 3},
				RuntimeConfig: &apiv2beta1.RuntimeConfig{
					Parameters: map[string]*structpb.Value{
						"param2": structpb.NewStringValue("world"),
						"param3": structpb.NewBoolValue(true),
						"param4": structpb.NewListValue(
							&structpb.ListValue{
								Values: []*structpb.Value{
									structpb.NewNumberValue(1),
									structpb.NewNumberValue(2),
									structpb.NewNumberValue(3),
								},
							},
						),
						"param5": structpb.NewNumberValue(12),
						"param6": structpb.NewStructValue(
							&structpb.Struct{
								Fields: map[string]*structpb.Value{
									"structParam1": structpb.NewStringValue("hello"),
									"structParam2": structpb.NewNumberValue(32),
								},
							},
						),
					},
					PipelineRoot: "model-pipeline-root",
				},
			},
>>>>>>> 1bed63a3
			false,
			"",
		},
		{
<<<<<<< HEAD
			"valid - pipeline version",
			apiv1beta1.ResourceType_PIPELINE_VERSION,
			model.PipelineVersionResourceType,
=======
			"V1 refs",
			&model.Run{
				UUID:           "run123",
				K8SName:        "name123",
				StorageState:   model.StorageStateArchived,
				DisplayName:    "displayName123",
				Description:    "this is run",
				ServiceAccount: "sa1",
				RunDetails: model.RunDetails{
					CreatedAtInSec:          1,
					ScheduledAtInSec:        2,
					FinishedAtInSec:         3,
					Conditions:              "running",
					WorkflowRuntimeManifest: "workflow123",
				},
				PipelineSpec: model.PipelineSpec{
					PipelineVersionId: "pv1",
				},
				ResourceReferences: []*model.ResourceReference{
					{ResourceType: model.ExperimentResourceType, ReferenceUUID: "exp123"},
					{ResourceType: model.JobResourceType, ReferenceUUID: "job123"},
					{ResourceType: model.NamespaceResourceType, ReferenceUUID: "name_space"},
				},
			},
			&apiv2beta1.Run{
				RunId:          "run123",
				DisplayName:    "displayName123",
				StorageState:   apiv2beta1.Run_ARCHIVED,
				Description:    "this is run",
				ServiceAccount: "sa1",
				State:          apiv2beta1.RuntimeState_RUNNING,
				PipelineSource: &apiv2beta1.Run_PipelineVersionId{
					PipelineVersionId: "pv1",
				},
				CreatedAt:   &timestamppb.Timestamp{Seconds: 1},
				ScheduledAt: &timestamppb.Timestamp{Seconds: 2},
				FinishedAt:  &timestamppb.Timestamp{Seconds: 3},
			},
>>>>>>> 1bed63a3
			false,
			"",
		},
		{
<<<<<<< HEAD
			"valid - job",
			apiv1beta1.ResourceType_JOB,
			model.JobResourceType,
=======
			"v2 full spec",
			&model.Run{
				UUID:           "run1",
				ExperimentId:   "exp1",
				DisplayName:    "name1",
				Description:    "this is a run",
				ServiceAccount: "sa1",
				RecurringRunId: "job1",
				StorageState:   model.StorageStateArchived,
				PipelineSpec: model.PipelineSpec{
					RuntimeConfig: model.RuntimeConfig{
						Parameters: "{\"param2\":\"world\"}",
					},
					PipelineSpecManifest: "Boolean: false\nNumber: 19.1\nString: pv2\nStruct:\n  InnerList:\n  - a\n  - b\n  InnerNull: null\n",
				},
				RunDetails: model.RunDetails{
					State: model.RuntimeStateFailed,
					StateHistory: []*model.RuntimeStatus{
						{
							UpdateTimeInSec: 9,
							State:           model.RuntimeStateFailed,
							Error:           util.ToError(util.ToRpcStatus(util.NewInvalidInputError("Input argument is invalid"))),
						},
					},
					CreatedAtInSec:       1,
					ScheduledAtInSec:     2,
					FinishedAtInSec:      3,
					PipelineContextId:    10,
					PipelineRunContextId: 11,
					TaskDetails: []*model.Task{
						{
							UUID:              "task1",
							Namespace:         "",
							PipelineName:      "",
							RunId:             "run2",
							MLMDExecutionID:   "14",
							CreatedTimestamp:  11,
							StartedTimestamp:  12,
							FinishedTimestamp: 13,
							Fingerprint:       "",
							Name:              "this is task",
							State:             model.RuntimeStateFailed,
							MLMDInputs:        `{"a1":{"artifact_ids":[1,2,3]}}`,
							MLMDOutputs:       `{"b2":{"artifact_ids":[4,5,6]}}`,
							StateHistory: []*model.RuntimeStatus{
								{
									UpdateTimeInSec: 15,
									State:           model.RuntimeStateFailed,
									Error:           util.ToError(util.ToRpcStatus(util.NewInvalidInputError("Input argument is invalid"))),
								},
							},
						},
					},
				},
				ResourceReferences: nil,
				Metrics:            nil,
				Namespace:          "",
				K8SName:            "",
			},
			&apiv2beta1.Run{
				ExperimentId: "exp1",
				RunId:        "run1",
				DisplayName:  "name1",
				Description:  "this is a run",
				StorageState: apiv2beta1.Run_ARCHIVED,
				PipelineSource: &apiv2beta1.Run_PipelineSpec{
					PipelineSpec: &structpb.Struct{
						Fields: map[string]*structpb.Value{
							"String":  structpb.NewStringValue("pv2"),
							"Boolean": structpb.NewBoolValue(false),
							"Number":  structpb.NewNumberValue(19.1),
							"Struct": structpb.NewStructValue(
								&structpb.Struct{
									Fields: map[string]*structpb.Value{
										"InnerNull": structpb.NewNullValue(),
										"InnerList": structpb.NewListValue(
											&structpb.ListValue{
												Values: []*structpb.Value{
													structpb.NewStringValue("a"),
													structpb.NewStringValue("b"),
												},
											},
										),
									},
								},
							),
						},
					},
				},
				RuntimeConfig: &apiv2beta1.RuntimeConfig{
					Parameters: map[string]*structpb.Value{
						"param2": structpb.NewStringValue("world"),
					},
				},
				ServiceAccount: "sa1",
				CreatedAt:      &timestamppb.Timestamp{Seconds: 1},
				ScheduledAt:    &timestamppb.Timestamp{Seconds: 2},
				FinishedAt:     &timestamppb.Timestamp{Seconds: 3},
				State:          apiv2beta1.RuntimeState_FAILED,
				RunDetails: &apiv2beta1.RunDetails{
					PipelineContextId:    10,
					PipelineRunContextId: 11,
					TaskDetails: []*apiv2beta1.PipelineTaskDetail{
						{
							RunId:          "run2",
							TaskId:         "task1",
							DisplayName:    "this is task",
							CreateTime:     &timestamp.Timestamp{Seconds: 11},
							StartTime:      &timestamp.Timestamp{Seconds: 12},
							EndTime:        &timestamp.Timestamp{Seconds: 13},
							ExecutorDetail: nil,
							State:          apiv2beta1.RuntimeState_FAILED,
							ExecutionId:    14,
							Inputs: map[string]*apiv2beta1.ArtifactList{
								"a1": {ArtifactIds: []int64{1, 2, 3}},
							},
							Outputs: map[string]*apiv2beta1.ArtifactList{
								"b2": {ArtifactIds: []int64{4, 5, 6}},
							},
							StateHistory: []*apiv2beta1.RuntimeStatus{
								{
									UpdateTime: &timestamppb.Timestamp{Seconds: 15},
									State:      apiv2beta1.RuntimeState_FAILED,
									Error:      util.ToRpcStatus(util.NewInvalidInputError("Input argument is invalid")),
								},
							},
						},
					},
				},
				RecurringRunId: "job1",
				StateHistory: []*apiv2beta1.RuntimeStatus{
					{
						UpdateTime: &timestamppb.Timestamp{Seconds: 9},
						State:      apiv2beta1.RuntimeState_FAILED,
						Error:      util.ToRpcStatus(util.NewInvalidInputError("Input argument is invalid")),
					},
				},
			},
>>>>>>> 1bed63a3
			false,
			"",
		},
		{
<<<<<<< HEAD
			"invalid",
			apiv1beta1.ResourceType(99),
			"",
			true,
			"Failed to convert unsupported v1beta1 API resource type 99",
=======
			"v2 error runtime config",
			&model.Run{
				UUID:           "run1",
				ExperimentId:   "exp1",
				DisplayName:    "name1",
				Description:    "this is a run",
				ServiceAccount: "sa1",
				RecurringRunId: "job1",
				StorageState:   model.StorageStateArchived,
				PipelineSpec: model.PipelineSpec{
					RuntimeConfig: model.RuntimeConfig{
						Parameters: "{\"param2\":\"world\"}}",
					},
					PipelineSpecManifest: "Boolean: false\nNumber: 19.1\nString: pv2\nStruct:\n  InnerList:\n  - a\n  - b\n  InnerNull: null\n",
				},
				RunDetails: model.RunDetails{
					State: model.RuntimeStateCancelling,
					StateHistory: []*model.RuntimeStatus{
						{
							UpdateTimeInSec: 9,
							State:           model.RuntimeStateCancelling,
						},
					},
					CreatedAtInSec:       1,
					ScheduledAtInSec:     2,
					FinishedAtInSec:      3,
					PipelineContextId:    10,
					PipelineRunContextId: 11,
					TaskDetails: []*model.Task{
						{
							UUID:              "task1",
							Namespace:         "",
							PipelineName:      "",
							RunId:             "run2",
							MLMDExecutionID:   "14",
							CreatedTimestamp:  11,
							StartedTimestamp:  12,
							FinishedTimestamp: 13,
							Fingerprint:       "",
							Name:              "this is task",
							State:             model.RuntimeStateCancelling,
							MLMDInputs:        `{"a1":{"artifact_ids":[1,2,3]}}`,
							MLMDOutputs:       `{"b2":{"artifact_ids":[4,5,6]}}`,
							StateHistory: []*model.RuntimeStatus{
								{
									UpdateTimeInSec: 15,
									State:           model.RuntimeStateCancelling,
								},
							},
							ChildrenPods: []string{"task3", "task4"},
						},
					},
				},
				ResourceReferences: nil,
				Metrics:            nil,
				Namespace:          "",
				K8SName:            "",
			},
			nil,
			true,
			"Failed to parse runtime config",
		},
		{
			"v2 error pipeline source",
			&model.Run{
				UUID:           "run1",
				ExperimentId:   "exp1",
				DisplayName:    "name1",
				Description:    "this is a run",
				ServiceAccount: "sa1",
				RecurringRunId: "job1",
				StorageState:   model.StorageStateArchived,
				PipelineSpec: model.PipelineSpec{
					RuntimeConfig: model.RuntimeConfig{
						Parameters: "{\"param2\":\"world\"}",
					},
				},
				RunDetails: model.RunDetails{
					State: model.RuntimeStatePaused,
					StateHistory: []*model.RuntimeStatus{
						{
							UpdateTimeInSec: 9,
							State:           model.RuntimeStatePaused,
						},
					},
					CreatedAtInSec:       1,
					ScheduledAtInSec:     2,
					FinishedAtInSec:      3,
					PipelineContextId:    10,
					PipelineRunContextId: 11,
					TaskDetails: []*model.Task{
						{
							UUID:              "task1",
							Namespace:         "",
							PipelineName:      "",
							RunId:             "run2",
							MLMDExecutionID:   "14",
							CreatedTimestamp:  11,
							StartedTimestamp:  12,
							FinishedTimestamp: 13,
							Fingerprint:       "",
							Name:              "this is task",
							State:             model.RuntimeStatePaused,
							MLMDInputs:        `{"a1":{"artifact_ids":[1,2,3]}}`,
							MLMDOutputs:       `{"b2":{"artifact_ids":[4,5,6]}}`,
							StateHistory: []*model.RuntimeStatus{
								{
									UpdateTimeInSec: 15,
									State:           model.RuntimeStatePaused,
								},
							},
							ChildrenPods: []string{"task3", "task4"},
						},
					},
				},
				ResourceReferences: nil,
				Metrics:            nil,
				Namespace:          "",
				K8SName:            "",
			},
			nil,
			true,
			"Failed to convert internal run representation to its API counterpart due to missing pipeline source",
>>>>>>> 1bed63a3
		},
	}
	for _, tt := range tests {
		t.Run(tt.name, func(t *testing.T) {
<<<<<<< HEAD
			got, err := toModelResourceTypeV1(tt.arg)
			if tt.wantErr {
				assert.NotNil(t, err)
				assert.Contains(t, err.Error(), tt.errMsg)
				assert.Empty(t, got)
			} else {
				assert.Nil(t, err)
=======
			got := toApiRun(tt.arg)
			if tt.wantErr {
				assert.Contains(t, got.Error.Message, tt.errMsg)
				assert.Equal(t, &apiv2beta1.Run{RunId: "run1", ExperimentId: "exp1", Error: got.GetError()}, got)
			} else {
				if tt.want.GetPipelineSpec() != nil {
					w, err := tt.want.GetPipelineSpec().MarshalJSON()
					assert.Nil(t, err)
					g, err := got.GetPipelineSpec().MarshalJSON()
					assert.Nil(t, err)
					assert.Equal(t, w, g)
					tt.want.PipelineSource = got.GetPipelineSource()
				}
				if tt.want.GetRuntimeConfig() != nil {
					wp := tt.want.GetRuntimeConfig().GetParameters()
					gp := got.GetRuntimeConfig().GetParameters()
					for k := range wp {
						wp1, err := wp[k].MarshalJSON()
						assert.Nil(t, err)
						gp1, err := gp[k].MarshalJSON()
						assert.Nil(t, err)
						assert.Equal(t, wp1, gp1)
					}
					for k := range gp {
						wp1, err := wp[k].MarshalJSON()
						assert.Nil(t, err)
						gp1, err := gp[k].MarshalJSON()
						assert.Nil(t, err)
						assert.Equal(t, wp1, gp1)
					}
					tt.want.RuntimeConfig.Parameters = got.RuntimeConfig.Parameters
				}
>>>>>>> 1bed63a3
				assert.Equal(t, tt.want, got)
			}
		})
	}
}<|MERGE_RESOLUTION|>--- conflicted
+++ resolved
@@ -21,7 +21,6 @@
 	"time"
 
 	"github.com/argoproj/argo-workflows/v3/pkg/apis/workflow/v1alpha1"
-	workflowapi "github.com/argoproj/argo-workflows/v3/pkg/apis/workflow/v1alpha1"
 	"github.com/golang/protobuf/ptypes/timestamp"
 	"github.com/google/go-cmp/cmp"
 	apiv1beta1 "github.com/kubeflow/pipelines/backend/api/v1beta1/go_client"
@@ -2613,248 +2612,6 @@
 	assert.Equal(t, expectedApiExps, apiExps)
 }
 
-func TestToModelParameters_EdgeCases(t *testing.T) {
-	longParams := make([]util.SpecParameter, 0)
-	for i := 1; i < 1000; i++ {
-		longParams = append(longParams, util.SpecParameter{Name: fmt.Sprintf("Param-%v", i), Default: util.StringPointer("0"), Value: util.StringPointer(fmt.Sprint(i))})
-	}
-	viper.Set(common.HasDefaultBucketEnvVar, "true")
-	viper.Set(common.DefaultBucketNameEnvVar, "test-bucket")
-	viper.Set(common.ProjectIDEnvVar, "test-project")
-	tests := []struct {
-		name    string
-		arg     interface{}
-		want    string
-		wantErr bool
-		errMsg  string
-	}{
-		{
-			"valid - nil",
-			nil,
-			"",
-			false,
-			"",
-		},
-		{
-			"invalid - long spec params",
-			util.SpecParameters(longParams),
-			"",
-			true,
-			"The input parameter length exceed maximum size",
-		},
-		{
-			"valid - v1 params from config",
-			[]*apiv1beta1.Parameter{{Name: "my-bucket", Value: "{{kfp-default-bucket}}-value"}, {Name: "my-project", Value: "{{kfp-project-id}}-value"}},
-			`[{"name":"my-bucket","value":"test-bucket-value"},{"name":"my-project","value":"test-project-value"}]`,
-			false,
-			"",
-		},
-		{
-			"invalid - wrong type",
-			&apiv2beta1.Experiment{},
-			"",
-			true,
-			"Error using Parameters with *go_client.Experiment",
-		},
-	}
-	for _, tt := range tests {
-		t.Run(tt.name, func(t *testing.T) {
-			got, err := toModelParameters(tt.arg)
-			if tt.wantErr {
-				assert.NotNil(t, err)
-				assert.Empty(t, got)
-				assert.Contains(t, err.Error(), tt.errMsg)
-			} else {
-				assert.Nil(t, err)
-				assert.Equal(t, tt.want, got)
-			}
-		})
-	}
-}
-
-func TestToApiParameters(t *testing.T) {
-	expectedApiParameters := []*apiv1beta1.Parameter{{Name: "param2", Value: "world"}}
-	modelParameters := `[{"name":"param2","value":"world"}]`
-	actualApiParameters := toApiParametersV1(modelParameters)
-	assert.Equal(t, expectedApiParameters, actualApiParameters)
-}
-
-func TestToApiRuntimeConfigV1(t *testing.T) {
-	listParams := []interface{}{1, 2, 3}
-	v2RuntimeListParams, _ := structpb.NewList(listParams)
-
-	structParams := map[string]interface{}{"structParam1": "hello", "structParam2": 32}
-	v2RuntimeStructParams, _ := structpb.NewStruct(structParams)
-
-	// Test all parameters types converted to model.RuntimeConfig.Parameters, which is string type
-	runtimeParameters := map[string]*structpb.Value{
-		"param2": structpb.NewStringValue("world"),
-		"param3": structpb.NewBoolValue(true),
-		"param4": structpb.NewListValue(v2RuntimeListParams),
-		"param5": structpb.NewNumberValue(12),
-		"param6": structpb.NewStructValue(v2RuntimeStructParams),
-	}
-	expectedRuntimeConfig := &apiv1beta1.PipelineSpec_RuntimeConfig{
-		Parameters:   runtimeParameters,
-		PipelineRoot: "model-pipeline-root",
-	}
-	modelRuntimeConfig := model.RuntimeConfig{
-		Parameters:   "{\"param2\":\"world\",\"param3\":true,\"param4\":[1,2,3],\"param5\":12,\"param6\":{\"structParam1\":\"hello\",\"structParam2\":32}}",
-		PipelineRoot: "model-pipeline-root",
-	}
-	actualRuntimeConfig := toApiRuntimeConfigV1(modelRuntimeConfig)
-	// Compare the string representation of ApiRuntimeConfig, since these structs have fields
-	// used only by protobuff, and may be different. The .String() method marshal all
-	// exported fields into string format.
-	// See https://github.com/stretchr/testify/issues/758
-	assert.Equal(t, expectedRuntimeConfig.String(), actualRuntimeConfig.String())
-}
-
-func TestToApiRecurringRun(t *testing.T) {
-	modelJob := &model.Job{
-		UUID:        "job1",
-		DisplayName: "name 1",
-		K8SName:     "name1",
-		Enabled:     true,
-		Trigger: model.Trigger{
-			CronSchedule: model.CronSchedule{
-				CronScheduleStartTimeInSec: util.Int64Pointer(2),
-				Cron:                       util.StringPointer("2 * *"),
-			},
-		},
-		MaxConcurrency: 2,
-		NoCatchup:      true,
-		PipelineSpec: model.PipelineSpec{
-			PipelineId:   "1",
-			PipelineName: "p1",
-			RuntimeConfig: model.RuntimeConfig{
-				Parameters:   "{\"param1\":\"world\"}",
-				PipelineRoot: "job-1-root",
-			},
-		},
-		CreatedAtInSec: 2,
-		UpdatedAtInSec: 2,
-	}
-	expectedRecurringRun := &apiv2beta1.RecurringRun{
-		RecurringRunId: "job1",
-		DisplayName:    "name 1",
-		Mode:           apiv2beta1.RecurringRun_ENABLE,
-		CreatedAt:      &timestamp.Timestamp{Seconds: 2},
-		UpdatedAt:      &timestamp.Timestamp{Seconds: 2},
-		MaxConcurrency: 2,
-		NoCatchup:      true,
-		Trigger: &apiv2beta1.Trigger{
-			Trigger: &apiv2beta1.Trigger_CronSchedule{CronSchedule: &apiv2beta1.CronSchedule{
-				StartTime: &timestamp.Timestamp{Seconds: 2},
-				Cron:      "2 * *",
-			}},
-		},
-		// PipelineSource: &apiv2beta1.RecurringRun_PipelineVersionId{PipelineVersionId: "1"},
-		RuntimeConfig: &apiv2beta1.RuntimeConfig{
-			Parameters: map[string]*structpb.Value{
-				"param1": {Kind: &structpb.Value_StringValue{StringValue: "world"}},
-			},
-			PipelineRoot: "job-1-root",
-		},
-		Status: apiv2beta1.RecurringRun_ENABLED,
-	}
-	modelJob2 := &model.Job{
-		UUID:        "job1",
-		DisplayName: "name 1",
-		K8SName:     "name1",
-		Enabled:     false,
-		Trigger: model.Trigger{
-			CronSchedule: model.CronSchedule{
-				CronScheduleStartTimeInSec: util.Int64Pointer(2),
-				Cron:                       util.StringPointer("2 * *"),
-			},
-		},
-		MaxConcurrency: 2,
-		NoCatchup:      true,
-		PipelineSpec: model.PipelineSpec{
-			PipelineVersionId: "pv1",
-			PipelineName:      "p1",
-			RuntimeConfig: model.RuntimeConfig{
-				Parameters:   "{\"param1\":\"world\"}",
-				PipelineRoot: "job-1-root",
-			},
-		},
-		CreatedAtInSec: 2,
-		UpdatedAtInSec: 2,
-	}
-	expectedRecurringRun2 := &apiv2beta1.RecurringRun{
-		RecurringRunId: "job1",
-		DisplayName:    "name 1",
-		Mode:           apiv2beta1.RecurringRun_DISABLE,
-		CreatedAt:      &timestamp.Timestamp{Seconds: 2},
-		UpdatedAt:      &timestamp.Timestamp{Seconds: 2},
-		MaxConcurrency: 2,
-		NoCatchup:      true,
-		Trigger: &apiv2beta1.Trigger{
-			Trigger: &apiv2beta1.Trigger_CronSchedule{CronSchedule: &apiv2beta1.CronSchedule{
-				StartTime: &timestamp.Timestamp{Seconds: 2},
-				Cron:      "2 * *",
-			}},
-		},
-		PipelineSource: &apiv2beta1.RecurringRun_PipelineVersionId{PipelineVersionId: "pv1"},
-		RuntimeConfig: &apiv2beta1.RuntimeConfig{
-			Parameters: map[string]*structpb.Value{
-				"param1": {Kind: &structpb.Value_StringValue{StringValue: "world"}},
-			},
-			PipelineRoot: "job-1-root",
-		},
-		Status: apiv2beta1.RecurringRun_DISABLED,
-	}
-	apiRecurringRun := toApiRecurringRun(modelJob)
-	// Compare the string representation of ApiRuns, since these structs have internal fields
-	// used only by protobuff, and may be different. The .String() method marshal all
-	// exported fields into string format.
-	// See https://github.com/stretchr/testify/issues/758
-	assert.Equal(t, expectedRecurringRun.String(), apiRecurringRun.String())
-
-	apiRecurringRun2 := toApiRecurringRun(modelJob2)
-	// Compare the string representation of ApiRuns, since these structs have internal fields
-	// used only by protobuff, and may be different. The .String() method marshal all
-	// exported fields into string format.
-	// See https://github.com/stretchr/testify/issues/758
-	assert.Equal(t, expectedRecurringRun2.String(), apiRecurringRun2.String())
-}
-
-<<<<<<< HEAD
-func Test_toModelStorageState(t *testing.T) {
-	tests := []struct {
-		name    string
-		arg     interface{}
-		want    model.StorageState
-		wantErr bool
-		errMsg  string
-	}{
-		{
-			"invalid type - int64",
-			32,
-			"",
-			true,
-			"Error using StorageState with int",
-		},
-		{
-			"invalid type - api experiment",
-			&apiv2beta1.Experiment{},
-			"",
-			true,
-			"Error using StorageState with *go_client.Experiment",
-		},
-		{
-			"string - invalid value",
-			"INVALID STORAGE STATE",
-			"",
-			true,
-			"Storage state cannot be equal to INVALID STORAGE STATE",
-		},
-		{
-			"string - archived",
-			"ARCHIVED",
-			model.StorageStateArchived,
-=======
 func Test_toModelRuntimeState(t *testing.T) {
 	tests := []struct {
 		name     string
@@ -2909,107 +2666,58 @@
 			"Error",
 			model.RuntimeStateFailedV1,
 			model.RuntimeStateFailed,
->>>>>>> 1bed63a3
-			false,
-			"",
-		},
-		{
-<<<<<<< HEAD
-			"string - available",
-			"AVAILABLE",
-			model.StorageStateAvailable,
-=======
+			false,
+			"",
+		},
+		{
 			"V1 Empty",
 			"",
 			model.RuntimeStateUnknownV1,
 			model.RuntimeStateUnspecified,
->>>>>>> 1bed63a3
-			false,
-			"",
-		},
-		{
-<<<<<<< HEAD
-			"string - unspecified",
-			"STORAGE_STATE_UNSPECIFIED",
-			model.StorageStateUnspecified,
-=======
+			false,
+			"",
+		},
+		{
 			"V1 Unknown",
 			"Unknown",
 			model.RuntimeStateUnknownV1,
 			model.RuntimeStateUnspecified,
->>>>>>> 1bed63a3
-			false,
-			"",
-		},
-		{
-<<<<<<< HEAD
-			"string - archived v1",
-			"STORAGESTATE_ARCHIVED",
-			model.StorageStateArchived,
-=======
+			false,
+			"",
+		},
+		{
 			"V1 NO_STATUS",
 			"NO_STATUS",
 			model.RuntimeStateUnknownV1,
 			model.RuntimeStateUnspecified,
->>>>>>> 1bed63a3
-			false,
-			"",
-		},
-		{
-<<<<<<< HEAD
-			"string - available v1",
-			"STORAGESTATE_AVAILABLE",
-			model.StorageStateAvailable,
-=======
+			false,
+			"",
+		},
+		{
 			"V1 Terminating",
 			"Terminating",
 			model.RuntimeStateTerminatingV1,
 			model.RuntimeStateCancelling,
->>>>>>> 1bed63a3
-			false,
-			"",
-		},
-		{
-<<<<<<< HEAD
-			"string - unspecified v1",
-			"STORAGESTATE_UNSPECIFIED",
-			model.StorageStateUnspecified,
-=======
+			false,
+			"",
+		},
+		{
 			"V1 Ready",
 			"Ready",
 			model.RuntimeStateRunningV1,
 			model.RuntimeStateRunning,
->>>>>>> 1bed63a3
-			false,
-			"",
-		},
-		{
-<<<<<<< HEAD
-			"string - experiment archived",
-			apiv2beta1.Experiment_ARCHIVED,
-			model.StorageStateArchived,
-=======
+			false,
+			"",
+		},
+		{
 			"V1 Done",
 			"Done",
 			model.RuntimeStateSucceededV1,
 			model.RuntimeStateSucceeded,
->>>>>>> 1bed63a3
-			false,
-			"",
-		},
-		{
-<<<<<<< HEAD
-			"string - experiment available",
-			apiv2beta1.Experiment_AVAILABLE,
-			model.StorageStateAvailable,
-			false,
-			"",
-		},
-		{
-			"string - experiment unspecified",
-			apiv2beta1.Experiment_STORAGE_STATE_UNSPECIFIED,
-			model.StorageStateUnspecified,
-=======
+			false,
+			"",
+		},
+		{
 			"V1 wrong value",
 			"wrong value",
 			model.RuntimeStateUnknownV1,
@@ -3023,178 +2731,66 @@
 			"RUNTIME_STATE_UNSPECIFIED",
 			model.RuntimeStateUnknownV1,
 			model.RuntimeStateUnspecified,
->>>>>>> 1bed63a3
-			false,
-			"",
-		},
-		{
-<<<<<<< HEAD
-			"string - run archived",
-			apiv2beta1.Run_ARCHIVED,
-			model.StorageStateArchived,
-=======
+			false,
+			"",
+		},
+		{
 			"V2 RUNNING",
 			"RUNNING",
 			model.RuntimeStateRunningV1,
 			model.RuntimeStateRunning,
->>>>>>> 1bed63a3
-			false,
-			"",
-		},
-		{
-<<<<<<< HEAD
-			"string - run available",
-			apiv2beta1.Run_AVAILABLE,
-			model.StorageStateAvailable,
-=======
+			false,
+			"",
+		},
+		{
 			"V2 SUCCEEDED",
 			"SUCCEEDED",
 			model.RuntimeStateSucceededV1,
 			model.RuntimeStateSucceeded,
->>>>>>> 1bed63a3
-			false,
-			"",
-		},
-		{
-<<<<<<< HEAD
-			"string - run unspecified",
-			apiv2beta1.Run_STORAGE_STATE_UNSPECIFIED,
-			model.StorageStateUnspecified,
-=======
+			false,
+			"",
+		},
+		{
 			"V2 SKIPPED",
 			"SKIPPED",
 			model.RuntimeStateSkippedV1,
 			model.RuntimeStateSkipped,
->>>>>>> 1bed63a3
-			false,
-			"",
-		},
-		{
-<<<<<<< HEAD
-			"string - experiment archived v1",
-			apiv1beta1.Experiment_STORAGESTATE_ARCHIVED,
-			model.StorageStateArchived,
-=======
+			false,
+			"",
+		},
+		{
 			"V2 CANCELED",
 			"CANCELED",
 			model.RuntimeStateFailedV1,
 			model.RuntimeStateCanceled,
->>>>>>> 1bed63a3
-			false,
-			"",
-		},
-		{
-<<<<<<< HEAD
-			"string - experiment available v1",
-			apiv1beta1.Experiment_STORAGESTATE_AVAILABLE,
-			model.StorageStateAvailable,
-=======
+			false,
+			"",
+		},
+		{
 			"V2 PAUSED",
 			"PAUSED",
 			model.RuntimeStatePendingV1,
 			model.RuntimeStatePaused,
->>>>>>> 1bed63a3
-			false,
-			"",
-		},
-		{
-<<<<<<< HEAD
-			"string - experiment unspecified v1",
-			apiv1beta1.Experiment_STORAGESTATE_UNSPECIFIED,
-			model.StorageStateUnspecified,
-=======
+			false,
+			"",
+		},
+		{
 			"V2 Empty",
 			"",
 			model.RuntimeStateUnknownV1,
 			model.RuntimeStateUnspecified,
->>>>>>> 1bed63a3
-			false,
-			"",
-		},
-		{
-<<<<<<< HEAD
-			"string - run archived v1",
-			apiv1beta1.Run_STORAGESTATE_ARCHIVED,
-			model.StorageStateArchived,
-=======
+			false,
+			"",
+		},
+		{
 			"V2 PENDING",
 			"PENDING",
 			model.RuntimeStatePendingV1,
 			model.RuntimeStatePending,
->>>>>>> 1bed63a3
-			false,
-			"",
-		},
-		{
-<<<<<<< HEAD
-			"string - run available v1",
-			apiv1beta1.Run_STORAGESTATE_AVAILABLE,
-			model.StorageStateAvailable,
-			false,
-			"",
-		},
-	}
-	for _, tt := range tests {
-		t.Run(tt.name, func(t *testing.T) {
-			got, err := toModelStorageState(tt.arg)
-			if tt.wantErr {
-				assert.NotNil(t, err)
-				assert.Empty(t, got)
-				assert.Contains(t, err.Error(), tt.errMsg)
-			} else {
-				assert.Nil(t, err)
-				assert.Equal(t, tt.want, got)
-			}
-		})
-	}
-}
-
-func Test_toApiRunStorageState(t *testing.T) {
-	tests := []struct {
-		name string
-		arg  model.StorageState
-		want apiv2beta1.Run_StorageState
-	}{
-		{
-			"wrong value",
-			model.StorageState("wrong state"),
-			apiv2beta1.Run_STORAGE_STATE_UNSPECIFIED,
-		},
-		{
-			"empty string",
-			model.StorageState(""),
-			apiv2beta1.Run_STORAGE_STATE_UNSPECIFIED,
-		},
-		{
-			"archived",
-			model.StorageStateArchived,
-			apiv2beta1.Run_ARCHIVED,
-		},
-		{
-			"available",
-			model.StorageStateAvailable,
-			apiv2beta1.Run_AVAILABLE,
-		},
-		{
-			"unspecified",
-			model.StorageStateUnspecified,
-			apiv2beta1.Run_STORAGE_STATE_UNSPECIFIED,
-		},
-		{
-			"archived v1",
-			model.StorageStateArchivedV1,
-			apiv2beta1.Run_ARCHIVED,
-		},
-		{
-			"available v1",
-			model.StorageStateAvailableV1,
-			apiv2beta1.Run_AVAILABLE,
-		},
-		{
-			"unspecified v1",
-			model.StorageStateUnspecifiedV1,
-			apiv2beta1.Run_STORAGE_STATE_UNSPECIFIED,
-=======
+			false,
+			"",
+		},
+		{
 			"V2 RuntimeState_CANCELED",
 			apiv2beta1.RuntimeState_CANCELED,
 			model.RuntimeStateFailedV1,
@@ -3278,64 +2874,10 @@
 			"v2 Unspecified",
 			model.RuntimeStateUnspecified,
 			"Unknown",
->>>>>>> 1bed63a3
 		},
 	}
 	for _, tt := range tests {
 		t.Run(tt.name, func(t *testing.T) {
-<<<<<<< HEAD
-			got := toApiRunStorageState(&tt.arg)
-			assert.Equal(t, tt.want, got)
-		})
-	}
-}
-
-func Test_toApiRunStorageStateV1(t *testing.T) {
-	tests := []struct {
-		name string
-		arg  model.StorageState
-		want apiv1beta1.Run_StorageState
-	}{
-		{
-			"wrong value",
-			model.StorageState("wrong state"),
-			apiv1beta1.Run_STORAGESTATE_AVAILABLE,
-		},
-		{
-			"empty string",
-			model.StorageState(""),
-			apiv1beta1.Run_STORAGESTATE_AVAILABLE,
-		},
-		{
-			"archived",
-			model.StorageStateArchived,
-			apiv1beta1.Run_STORAGESTATE_ARCHIVED,
-		},
-		{
-			"available",
-			model.StorageStateAvailable,
-			apiv1beta1.Run_STORAGESTATE_AVAILABLE,
-		},
-		{
-			"unspecified",
-			model.StorageStateUnspecified,
-			apiv1beta1.Run_STORAGESTATE_AVAILABLE,
-		},
-		{
-			"archived v1",
-			model.StorageStateArchivedV1,
-			apiv1beta1.Run_STORAGESTATE_ARCHIVED,
-		},
-		{
-			"available v1",
-			model.StorageStateAvailableV1,
-			apiv1beta1.Run_STORAGESTATE_AVAILABLE,
-		},
-		{
-			"unspecified v1",
-			model.StorageStateUnspecifiedV1,
-			apiv1beta1.Run_STORAGESTATE_AVAILABLE,
-=======
 			if got := toApiRuntimeStateV1(&tt.modelState); got != tt.want {
 				t.Errorf("toApiRuntimeStateV1() = %v, want %v", tt.want, got)
 			}
@@ -3383,64 +2925,10 @@
 			"v2 Unspecified",
 			model.RuntimeStateUnspecified,
 			apiv2beta1.RuntimeState_RUNTIME_STATE_UNSPECIFIED,
->>>>>>> 1bed63a3
 		},
 	}
 	for _, tt := range tests {
 		t.Run(tt.name, func(t *testing.T) {
-<<<<<<< HEAD
-			got := toApiRunStorageStateV1(&tt.arg)
-			assert.Equal(t, tt.want, got)
-		})
-	}
-}
-
-func Test_toApiExperimentStorageState(t *testing.T) {
-	tests := []struct {
-		name string
-		arg  model.StorageState
-		want apiv2beta1.Experiment_StorageState
-	}{
-		{
-			"wrong value",
-			model.StorageState("wrong state"),
-			apiv2beta1.Experiment_STORAGE_STATE_UNSPECIFIED,
-		},
-		{
-			"empty string",
-			model.StorageState(""),
-			apiv2beta1.Experiment_STORAGE_STATE_UNSPECIFIED,
-		},
-		{
-			"archived",
-			model.StorageStateArchived,
-			apiv2beta1.Experiment_ARCHIVED,
-		},
-		{
-			"available",
-			model.StorageStateAvailable,
-			apiv2beta1.Experiment_AVAILABLE,
-		},
-		{
-			"unspecified",
-			model.StorageStateUnspecified,
-			apiv2beta1.Experiment_STORAGE_STATE_UNSPECIFIED,
-		},
-		{
-			"archived v1",
-			model.StorageStateArchivedV1,
-			apiv2beta1.Experiment_ARCHIVED,
-		},
-		{
-			"available v1",
-			model.StorageStateAvailableV1,
-			apiv2beta1.Experiment_AVAILABLE,
-		},
-		{
-			"unspecified v1",
-			model.StorageStateUnspecifiedV1,
-			apiv2beta1.Experiment_STORAGE_STATE_UNSPECIFIED,
-=======
 			if got := toApiRuntimeState(&tt.modelState); got != tt.want {
 				t.Errorf("toApiRuntimeStateV1() = %v, want %v", tt.want, got)
 			}
@@ -3531,64 +3019,10 @@
 			},
 			false,
 			"",
->>>>>>> 1bed63a3
 		},
 	}
 	for _, tt := range tests {
 		t.Run(tt.name, func(t *testing.T) {
-<<<<<<< HEAD
-			got := toApiExperimentStorageState(&tt.arg)
-			assert.Equal(t, tt.want, got)
-		})
-	}
-}
-
-func Test_toApiExperimentStorageStateV1(t *testing.T) {
-	tests := []struct {
-		name string
-		arg  model.StorageState
-		want apiv1beta1.Experiment_StorageState
-	}{
-		{
-			"wrong value",
-			model.StorageState("wrong state"),
-			apiv1beta1.Experiment_STORAGESTATE_UNSPECIFIED,
-		},
-		{
-			"empty string",
-			model.StorageState(""),
-			apiv1beta1.Experiment_STORAGESTATE_UNSPECIFIED,
-		},
-		{
-			"archived",
-			model.StorageStateArchived,
-			apiv1beta1.Experiment_STORAGESTATE_ARCHIVED,
-		},
-		{
-			"available",
-			model.StorageStateAvailable,
-			apiv1beta1.Experiment_STORAGESTATE_AVAILABLE,
-		},
-		{
-			"unspecified",
-			model.StorageStateUnspecified,
-			apiv1beta1.Experiment_STORAGESTATE_UNSPECIFIED,
-		},
-		{
-			"archived v1",
-			model.StorageStateArchivedV1,
-			apiv1beta1.Experiment_STORAGESTATE_ARCHIVED,
-		},
-		{
-			"available v1",
-			model.StorageStateAvailableV1,
-			apiv1beta1.Experiment_STORAGESTATE_AVAILABLE,
-		},
-		{
-			"unspecified v1",
-			model.StorageStateUnspecifiedV1,
-			apiv1beta1.Experiment_STORAGESTATE_UNSPECIFIED,
-=======
 			got, err := toModelRuntimeStatus(tt.apiStatus)
 			if tt.wantErr {
 				assert.NotNil(t, err)
@@ -3760,77 +3194,16 @@
 				State:      apiv2beta1.RuntimeState_RUNTIME_STATE_UNSPECIFIED,
 				Error:      util.ToRpcStatus(util.NewInvalidInputError("Invalid input: %s", "sample value")),
 			},
->>>>>>> 1bed63a3
 		},
 	}
 	for _, tt := range tests {
 		t.Run(tt.name, func(t *testing.T) {
-<<<<<<< HEAD
-			got := toApiExperimentStorageStateV1(&tt.arg)
-=======
 			got := toApiRuntimeStatus(tt.modelStatus)
->>>>>>> 1bed63a3
 			assert.Equal(t, tt.want, got)
 		})
 	}
 }
 
-<<<<<<< HEAD
-func Test_toModelJobEnabled(t *testing.T) {
-	tests := []struct {
-		name    string
-		arg     interface{}
-		want    bool
-		wantErr bool
-		errMsg  string
-	}{
-		{
-			"valid - nil",
-			nil,
-			false,
-			false,
-			"",
-		},
-		{
-			"valid - mode enable",
-			apiv2beta1.RecurringRun_ENABLE,
-			true,
-			false,
-			"",
-		},
-		{
-			"valid - mode disable",
-			apiv2beta1.RecurringRun_DISABLE,
-			false,
-			false,
-			"",
-		},
-		{
-			"valid - mode unspecified",
-			apiv2beta1.RecurringRun_MODE_UNSPECIFIED,
-			false,
-			false,
-			"",
-		},
-		{
-			"invalid - mode invalid value",
-			apiv2beta1.RecurringRun_Mode(3),
-			false,
-			true,
-			"Recurring run's mode is invalid: 3",
-		},
-		{
-			"valid - mode enable v1",
-			apiv1beta1.Job_ENABLED,
-			true,
-			false,
-			"",
-		},
-		{
-			"valid - mode disable v1",
-			apiv1beta1.Job_DISABLED,
-			false,
-=======
 func Test_toApiRuntimeStatuses(t *testing.T) {
 	arg := []*model.RuntimeStatus{
 		nil,
@@ -3930,16 +3303,10 @@
 				MLMDOutputs:       "",
 				ChildrenPods:      nil,
 			},
->>>>>>> 1bed63a3
-			false,
-			"",
-		},
-		{
-<<<<<<< HEAD
-			"valid - mode unknown v1",
-			apiv1beta1.Job_UNKNOWN_MODE,
-			false,
-=======
+			false,
+			"",
+		},
+		{
 			"V2 full spec",
 			&apiv2beta1.PipelineTaskDetail{
 				RunId:       "2",
@@ -3999,25 +3366,10 @@
 				MLMDOutputs:  `{"b2":{"artifact_ids":[4,5,6]}}`,
 				ChildrenPods: []string{"9", "10"},
 			},
->>>>>>> 1bed63a3
-			false,
-			"",
-		},
-		{
-<<<<<<< HEAD
-			"invalid - mode invalid value v1",
-			apiv1beta1.Job_Mode(3),
-			false,
-			true,
-			"Recurring run's mode is invalid: 3",
-		},
-		{
-			"invalid - experiment",
-			&apiv2beta1.Experiment{},
-			false,
-			true,
-			"Error using RecurringRun.Mode with *go_client.Experiment",
-=======
+			false,
+			"",
+		},
+		{
 			"argo node status",
 			workflowapi.NodeStatus{
 				ID:          "1",
@@ -4046,24 +3398,15 @@
 			nil,
 			true,
 			"UnknownApiVersionError: Error using Task with go_client.Run",
->>>>>>> 1bed63a3
 		},
 	}
 	for _, tt := range tests {
 		t.Run(tt.name, func(t *testing.T) {
-<<<<<<< HEAD
-			got, err := toModelJobEnabled(tt.arg)
-			if tt.wantErr {
-				assert.False(t, got)
-				assert.NotNil(t, err)
-				assert.Contains(t, err.Error(), tt.errMsg)
-=======
 			got, err := toModelTask(tt.apiTask)
 			if tt.wantErr {
 				assert.NotNil(t, err)
 				assert.Contains(t, err.Error(), tt.errMsg)
 				assert.Nil(t, got)
->>>>>>> 1bed63a3
 			} else {
 				assert.Nil(t, err)
 				assert.Equal(t, tt.want, got)
@@ -4072,63 +3415,6 @@
 	}
 }
 
-<<<<<<< HEAD
-func Test_toApiRecurringRunStatus(t *testing.T) {
-	tests := []struct {
-		name string
-		arg  string
-		want apiv2beta1.RecurringRun_Status
-	}{
-		{
-			"valid - empty",
-			"",
-			apiv2beta1.RecurringRun_STATUS_UNSPECIFIED,
-		},
-		{
-			"valid - unspecified",
-			string(model.StatusStateUnspecified),
-			apiv2beta1.RecurringRun_STATUS_UNSPECIFIED,
-		},
-		{
-			"valid - unspecified v1",
-			string(model.StatusStateUnspecifiedV1),
-			apiv2beta1.RecurringRun_STATUS_UNSPECIFIED,
-		},
-		{
-			"valid - error v1",
-			string(swapi.ScheduledWorkflowError),
-			apiv2beta1.RecurringRun_STATUS_UNSPECIFIED,
-		},
-		{
-			"valid - disabled",
-			string(model.StatusStateDisabled),
-			apiv2beta1.RecurringRun_DISABLED,
-		},
-		{
-			"valid - disabled v1",
-			string(swapi.ScheduledWorkflowDisabled),
-			apiv2beta1.RecurringRun_DISABLED,
-		},
-		{
-			"valid - enabled",
-			string(model.StatusStateEnabled),
-			apiv2beta1.RecurringRun_ENABLED,
-		},
-		{
-			"valid - succeeded v1",
-			string(swapi.ScheduledWorkflowSucceeded),
-			apiv2beta1.RecurringRun_ENABLED,
-		},
-		{
-			"valid - running v1",
-			string(swapi.ScheduledWorkflowRunning),
-			apiv2beta1.RecurringRun_ENABLED,
-		},
-		{
-			"valid - enabled v1",
-			string(swapi.ScheduledWorkflowEnabled),
-			apiv2beta1.RecurringRun_ENABLED,
-=======
 func Test_toModelTasks_v2(t *testing.T) {
 	argV2 := []*apiv2beta1.PipelineTaskDetail{
 		{
@@ -4304,78 +3590,16 @@
 				FinishedAt:      &timestamppb.Timestamp{Seconds: 6},
 				Fingerprint:     "fp",
 			},
->>>>>>> 1bed63a3
 		},
 	}
 	for _, tt := range tests {
 		t.Run(tt.name, func(t *testing.T) {
-<<<<<<< HEAD
-			got := toApiRecurringRunStatus(tt.arg)
-=======
 			got := toApiTaskV1(tt.args)
->>>>>>> 1bed63a3
 			assert.Equal(t, tt.want, got)
 		})
 	}
 }
 
-<<<<<<< HEAD
-func Test_toApiJobStatus(t *testing.T) {
-	tests := []struct {
-		name string
-		arg  string
-		want string
-	}{
-		{
-			"valid - empty",
-			"",
-			string(model.StatusStateUnspecified),
-		},
-		{
-			"valid - unspecified",
-			string(model.StatusStateUnspecified),
-			string(model.StatusStateUnspecified),
-		},
-		{
-			"valid - unspecified v1",
-			string(model.StatusStateUnspecifiedV1),
-			string(model.StatusStateUnspecified),
-		},
-		{
-			"valid - error v1",
-			string(swapi.ScheduledWorkflowError),
-			string(model.StatusStateUnspecified),
-		},
-		{
-			"valid - disabled",
-			string(model.StatusStateDisabled),
-			string(model.StatusStateDisabled),
-		},
-		{
-			"valid - disabled v1",
-			string(swapi.ScheduledWorkflowDisabled),
-			string(model.StatusStateDisabled),
-		},
-		{
-			"valid - enabled",
-			string(model.StatusStateEnabled),
-			string(model.StatusStateEnabled),
-		},
-		{
-			"valid - succeeded v1",
-			string(swapi.ScheduledWorkflowSucceeded),
-			string(model.StatusStateEnabled),
-		},
-		{
-			"valid - running v1",
-			string(swapi.ScheduledWorkflowRunning),
-			string(model.StatusStateEnabled),
-		},
-		{
-			"valid - enabled v1",
-			string(swapi.ScheduledWorkflowEnabled),
-			string(model.StatusStateEnabled),
-=======
 func Test_toApiTasksV1(t *testing.T) {
 	arg := []*model.Task{
 		{
@@ -4612,24 +3836,10 @@
 			},
 			true,
 			"Failed to convert task's internal representation to its API counterpart due to error parsing outputs",
->>>>>>> 1bed63a3
 		},
 	}
 	for _, tt := range tests {
 		t.Run(tt.name, func(t *testing.T) {
-<<<<<<< HEAD
-			got := toApiJobStatus(tt.arg)
-			assert.Equal(t, tt.want, got)
-		})
-	}
-}
-
-func Test_toModelResourceTypeV1(t *testing.T) {
-	tests := []struct {
-		name    string
-		arg     apiv1beta1.ResourceType
-		want    model.ResourceType
-=======
 			got := toApiPipelineTaskDetail(tt.args)
 			if tt.wantErr {
 				assert.Equal(t, tt.want.GetRunId(), got.GetRunId())
@@ -4800,16 +4010,10 @@
 		name    string
 		arg     *apiv2beta1.Run
 		want    *model.Run
->>>>>>> 1bed63a3
 		wantErr bool
 		errMsg  string
 	}{
 		{
-<<<<<<< HEAD
-			"valid - namespace",
-			apiv1beta1.ResourceType_NAMESPACE,
-			model.NamespaceResourceType,
-=======
 			"v2 full pipeline version",
 			&apiv2beta1.Run{
 				ExperimentId: "exp1",
@@ -4981,23 +4185,10 @@
 				Namespace:          "",
 				K8SName:            "",
 			},
->>>>>>> 1bed63a3
-			false,
-			"",
-		},
-		{
-<<<<<<< HEAD
-			"valid - experiment",
-			apiv1beta1.ResourceType_EXPERIMENT,
-			model.ExperimentResourceType,
-			false,
-			"",
-		},
-		{
-			"valid - pipeline",
-			apiv1beta1.ResourceType_PIPELINE,
-			model.PipelineResourceType,
-=======
+			false,
+			"",
+		},
+		{
 			"v2 full pipeline spec",
 			&apiv2beta1.Run{
 				ExperimentId: "exp1",
@@ -5232,16 +4423,10 @@
 					PipelineRoot: "model-pipeline-root",
 				},
 			},
->>>>>>> 1bed63a3
-			false,
-			"",
-		},
-		{
-<<<<<<< HEAD
-			"valid - pipeline version",
-			apiv1beta1.ResourceType_PIPELINE_VERSION,
-			model.PipelineVersionResourceType,
-=======
+			false,
+			"",
+		},
+		{
 			"V1 refs",
 			&model.Run{
 				UUID:           "run123",
@@ -5280,16 +4465,10 @@
 				ScheduledAt: &timestamppb.Timestamp{Seconds: 2},
 				FinishedAt:  &timestamppb.Timestamp{Seconds: 3},
 			},
->>>>>>> 1bed63a3
-			false,
-			"",
-		},
-		{
-<<<<<<< HEAD
-			"valid - job",
-			apiv1beta1.ResourceType_JOB,
-			model.JobResourceType,
-=======
+			false,
+			"",
+		},
+		{
 			"v2 full spec",
 			&model.Run{
 				UUID:           "run1",
@@ -5428,18 +4607,10 @@
 					},
 				},
 			},
->>>>>>> 1bed63a3
-			false,
-			"",
-		},
-		{
-<<<<<<< HEAD
-			"invalid",
-			apiv1beta1.ResourceType(99),
-			"",
-			true,
-			"Failed to convert unsupported v1beta1 API resource type 99",
-=======
+			false,
+			"",
+		},
+		{
 			"v2 error runtime config",
 			&model.Run{
 				UUID:           "run1",
@@ -5563,20 +4734,10 @@
 			nil,
 			true,
 			"Failed to convert internal run representation to its API counterpart due to missing pipeline source",
->>>>>>> 1bed63a3
 		},
 	}
 	for _, tt := range tests {
 		t.Run(tt.name, func(t *testing.T) {
-<<<<<<< HEAD
-			got, err := toModelResourceTypeV1(tt.arg)
-			if tt.wantErr {
-				assert.NotNil(t, err)
-				assert.Contains(t, err.Error(), tt.errMsg)
-				assert.Empty(t, got)
-			} else {
-				assert.Nil(t, err)
-=======
 			got := toApiRun(tt.arg)
 			if tt.wantErr {
 				assert.Contains(t, got.Error.Message, tt.errMsg)
@@ -5609,9 +4770,889 @@
 					}
 					tt.want.RuntimeConfig.Parameters = got.RuntimeConfig.Parameters
 				}
->>>>>>> 1bed63a3
 				assert.Equal(t, tt.want, got)
 			}
 		})
 	}
+}
+
+func TestToModelParameters_EdgeCases(t *testing.T) {
+	longParams := make([]util.SpecParameter, 0)
+	for i := 1; i < 1000; i++ {
+		longParams = append(longParams, util.SpecParameter{Name: fmt.Sprintf("Param-%v", i), Default: util.StringPointer("0"), Value: util.StringPointer(fmt.Sprint(i))})
+	}
+	viper.Set(common.HasDefaultBucketEnvVar, "true")
+	viper.Set(common.DefaultBucketNameEnvVar, "test-bucket")
+	viper.Set(common.ProjectIDEnvVar, "test-project")
+	tests := []struct {
+		name    string
+		arg     interface{}
+		want    string
+		wantErr bool
+		errMsg  string
+	}{
+		{
+			"valid - nil",
+			nil,
+			"",
+			false,
+			"",
+		},
+		{
+			"invalid - long spec params",
+			util.SpecParameters(longParams),
+			"",
+			true,
+			"The input parameter length exceed maximum size",
+		},
+		{
+			"valid - v1 params from config",
+			[]*apiv1beta1.Parameter{{Name: "my-bucket", Value: "{{kfp-default-bucket}}-value"}, {Name: "my-project", Value: "{{kfp-project-id}}-value"}},
+			`[{"name":"my-bucket","value":"test-bucket-value"},{"name":"my-project","value":"test-project-value"}]`,
+			false,
+			"",
+		},
+		{
+			"invalid - wrong type",
+			&apiv2beta1.Experiment{},
+			"",
+			true,
+			"Error using Parameters with *go_client.Experiment",
+		},
+	}
+	for _, tt := range tests {
+		t.Run(tt.name, func(t *testing.T) {
+			got, err := toModelParameters(tt.arg)
+			if tt.wantErr {
+				assert.NotNil(t, err)
+				assert.Empty(t, got)
+				assert.Contains(t, err.Error(), tt.errMsg)
+			} else {
+				assert.Nil(t, err)
+				assert.Equal(t, tt.want, got)
+			}
+		})
+	}
+}
+
+func TestToApiParameters(t *testing.T) {
+	expectedApiParameters := []*apiv1beta1.Parameter{{Name: "param2", Value: "world"}}
+	modelParameters := `[{"name":"param2","value":"world"}]`
+	actualApiParameters := toApiParametersV1(modelParameters)
+	assert.Equal(t, expectedApiParameters, actualApiParameters)
+}
+
+func TestToApiRuntimeConfigV1(t *testing.T) {
+	listParams := []interface{}{1, 2, 3}
+	v2RuntimeListParams, _ := structpb.NewList(listParams)
+
+	structParams := map[string]interface{}{"structParam1": "hello", "structParam2": 32}
+	v2RuntimeStructParams, _ := structpb.NewStruct(structParams)
+
+	// Test all parameters types converted to model.RuntimeConfig.Parameters, which is string type
+	runtimeParameters := map[string]*structpb.Value{
+		"param2": structpb.NewStringValue("world"),
+		"param3": structpb.NewBoolValue(true),
+		"param4": structpb.NewListValue(v2RuntimeListParams),
+		"param5": structpb.NewNumberValue(12),
+		"param6": structpb.NewStructValue(v2RuntimeStructParams),
+	}
+	expectedRuntimeConfig := &apiv1beta1.PipelineSpec_RuntimeConfig{
+		Parameters:   runtimeParameters,
+		PipelineRoot: "model-pipeline-root",
+	}
+	modelRuntimeConfig := model.RuntimeConfig{
+		Parameters:   "{\"param2\":\"world\",\"param3\":true,\"param4\":[1,2,3],\"param5\":12,\"param6\":{\"structParam1\":\"hello\",\"structParam2\":32}}",
+		PipelineRoot: "model-pipeline-root",
+	}
+	actualRuntimeConfig := toApiRuntimeConfigV1(modelRuntimeConfig)
+	// Compare the string representation of ApiRuntimeConfig, since these structs have fields
+	// used only by protobuff, and may be different. The .String() method marshal all
+	// exported fields into string format.
+	// See https://github.com/stretchr/testify/issues/758
+	assert.Equal(t, expectedRuntimeConfig.String(), actualRuntimeConfig.String())
+}
+
+func TestToApiRecurringRun(t *testing.T) {
+	modelJob := &model.Job{
+		UUID:        "job1",
+		DisplayName: "name 1",
+		K8SName:     "name1",
+		Enabled:     true,
+		Trigger: model.Trigger{
+			CronSchedule: model.CronSchedule{
+				CronScheduleStartTimeInSec: util.Int64Pointer(2),
+				Cron:                       util.StringPointer("2 * *"),
+			},
+		},
+		MaxConcurrency: 2,
+		NoCatchup:      true,
+		PipelineSpec: model.PipelineSpec{
+			PipelineId:   "1",
+			PipelineName: "p1",
+			RuntimeConfig: model.RuntimeConfig{
+				Parameters:   "{\"param1\":\"world\"}",
+				PipelineRoot: "job-1-root",
+			},
+		},
+		CreatedAtInSec: 2,
+		UpdatedAtInSec: 2,
+	}
+	expectedRecurringRun := &apiv2beta1.RecurringRun{
+		RecurringRunId: "job1",
+		DisplayName:    "name 1",
+		Mode:           apiv2beta1.RecurringRun_ENABLE,
+		CreatedAt:      &timestamp.Timestamp{Seconds: 2},
+		UpdatedAt:      &timestamp.Timestamp{Seconds: 2},
+		MaxConcurrency: 2,
+		NoCatchup:      true,
+		Trigger: &apiv2beta1.Trigger{
+			Trigger: &apiv2beta1.Trigger_CronSchedule{CronSchedule: &apiv2beta1.CronSchedule{
+				StartTime: &timestamp.Timestamp{Seconds: 2},
+				Cron:      "2 * *",
+			}},
+		},
+		// PipelineSource: &apiv2beta1.RecurringRun_PipelineVersionId{PipelineVersionId: "1"},
+		RuntimeConfig: &apiv2beta1.RuntimeConfig{
+			Parameters: map[string]*structpb.Value{
+				"param1": {Kind: &structpb.Value_StringValue{StringValue: "world"}},
+			},
+			PipelineRoot: "job-1-root",
+		},
+		Status: apiv2beta1.RecurringRun_ENABLED,
+	}
+	modelJob2 := &model.Job{
+		UUID:        "job1",
+		DisplayName: "name 1",
+		K8SName:     "name1",
+		Enabled:     false,
+		Trigger: model.Trigger{
+			CronSchedule: model.CronSchedule{
+				CronScheduleStartTimeInSec: util.Int64Pointer(2),
+				Cron:                       util.StringPointer("2 * *"),
+			},
+		},
+		MaxConcurrency: 2,
+		NoCatchup:      true,
+		PipelineSpec: model.PipelineSpec{
+			PipelineVersionId: "pv1",
+			PipelineName:      "p1",
+			RuntimeConfig: model.RuntimeConfig{
+				Parameters:   "{\"param1\":\"world\"}",
+				PipelineRoot: "job-1-root",
+			},
+		},
+		CreatedAtInSec: 2,
+		UpdatedAtInSec: 2,
+	}
+	expectedRecurringRun2 := &apiv2beta1.RecurringRun{
+		RecurringRunId: "job1",
+		DisplayName:    "name 1",
+		Mode:           apiv2beta1.RecurringRun_DISABLE,
+		CreatedAt:      &timestamp.Timestamp{Seconds: 2},
+		UpdatedAt:      &timestamp.Timestamp{Seconds: 2},
+		MaxConcurrency: 2,
+		NoCatchup:      true,
+		Trigger: &apiv2beta1.Trigger{
+			Trigger: &apiv2beta1.Trigger_CronSchedule{CronSchedule: &apiv2beta1.CronSchedule{
+				StartTime: &timestamp.Timestamp{Seconds: 2},
+				Cron:      "2 * *",
+			}},
+		},
+		PipelineSource: &apiv2beta1.RecurringRun_PipelineVersionId{PipelineVersionId: "pv1"},
+		RuntimeConfig: &apiv2beta1.RuntimeConfig{
+			Parameters: map[string]*structpb.Value{
+				"param1": {Kind: &structpb.Value_StringValue{StringValue: "world"}},
+			},
+			PipelineRoot: "job-1-root",
+		},
+		Status: apiv2beta1.RecurringRun_DISABLED,
+	}
+	apiRecurringRun := toApiRecurringRun(modelJob)
+	// Compare the string representation of ApiRuns, since these structs have internal fields
+	// used only by protobuff, and may be different. The .String() method marshal all
+	// exported fields into string format.
+	// See https://github.com/stretchr/testify/issues/758
+	assert.Equal(t, expectedRecurringRun.String(), apiRecurringRun.String())
+
+	apiRecurringRun2 := toApiRecurringRun(modelJob2)
+	// Compare the string representation of ApiRuns, since these structs have internal fields
+	// used only by protobuff, and may be different. The .String() method marshal all
+	// exported fields into string format.
+	// See https://github.com/stretchr/testify/issues/758
+	assert.Equal(t, expectedRecurringRun2.String(), apiRecurringRun2.String())
+}
+
+func Test_toModelStorageState(t *testing.T) {
+	tests := []struct {
+		name    string
+		arg     interface{}
+		want    model.StorageState
+		wantErr bool
+		errMsg  string
+	}{
+		{
+			"invalid type - int64",
+			32,
+			"",
+			true,
+			"Error using StorageState with int",
+		},
+		{
+			"invalid type - api experiment",
+			&apiv2beta1.Experiment{},
+			"",
+			true,
+			"Error using StorageState with *go_client.Experiment",
+		},
+		{
+			"string - invalid value",
+			"INVALID STORAGE STATE",
+			"",
+			true,
+			"Storage state cannot be equal to INVALID STORAGE STATE",
+		},
+		{
+			"string - archived",
+			"ARCHIVED",
+			model.StorageStateArchived,
+			false,
+			"",
+		},
+		{
+			"string - available",
+			"AVAILABLE",
+			model.StorageStateAvailable,
+			false,
+			"",
+		},
+		{
+			"string - unspecified",
+			"STORAGE_STATE_UNSPECIFIED",
+			model.StorageStateUnspecified,
+			false,
+			"",
+		},
+		{
+			"string - archived v1",
+			"STORAGESTATE_ARCHIVED",
+			model.StorageStateArchived,
+			false,
+			"",
+		},
+		{
+			"string - available v1",
+			"STORAGESTATE_AVAILABLE",
+			model.StorageStateAvailable,
+			false,
+			"",
+		},
+		{
+			"string - unspecified v1",
+			"STORAGESTATE_UNSPECIFIED",
+			model.StorageStateUnspecified,
+			false,
+			"",
+		},
+		{
+			"string - experiment archived",
+			apiv2beta1.Experiment_ARCHIVED,
+			model.StorageStateArchived,
+			false,
+			"",
+		},
+		{
+			"string - experiment available",
+			apiv2beta1.Experiment_AVAILABLE,
+			model.StorageStateAvailable,
+			false,
+			"",
+		},
+		{
+			"string - experiment unspecified",
+			apiv2beta1.Experiment_STORAGE_STATE_UNSPECIFIED,
+			model.StorageStateUnspecified,
+			false,
+			"",
+		},
+		{
+			"string - run archived",
+			apiv2beta1.Run_ARCHIVED,
+			model.StorageStateArchived,
+			false,
+			"",
+		},
+		{
+			"string - run available",
+			apiv2beta1.Run_AVAILABLE,
+			model.StorageStateAvailable,
+			false,
+			"",
+		},
+		{
+			"string - run unspecified",
+			apiv2beta1.Run_STORAGE_STATE_UNSPECIFIED,
+			model.StorageStateUnspecified,
+			false,
+			"",
+		},
+		{
+			"string - experiment archived v1",
+			apiv1beta1.Experiment_STORAGESTATE_ARCHIVED,
+			model.StorageStateArchived,
+			false,
+			"",
+		},
+		{
+			"string - experiment available v1",
+			apiv1beta1.Experiment_STORAGESTATE_AVAILABLE,
+			model.StorageStateAvailable,
+			false,
+			"",
+		},
+		{
+			"string - experiment unspecified v1",
+			apiv1beta1.Experiment_STORAGESTATE_UNSPECIFIED,
+			model.StorageStateUnspecified,
+			false,
+			"",
+		},
+		{
+			"string - run archived v1",
+			apiv1beta1.Run_STORAGESTATE_ARCHIVED,
+			model.StorageStateArchived,
+			false,
+			"",
+		},
+		{
+			"string - run available v1",
+			apiv1beta1.Run_STORAGESTATE_AVAILABLE,
+			model.StorageStateAvailable,
+			false,
+			"",
+		},
+	}
+	for _, tt := range tests {
+		t.Run(tt.name, func(t *testing.T) {
+			got, err := toModelStorageState(tt.arg)
+			if tt.wantErr {
+				assert.NotNil(t, err)
+				assert.Empty(t, got)
+				assert.Contains(t, err.Error(), tt.errMsg)
+			} else {
+				assert.Nil(t, err)
+				assert.Equal(t, tt.want, got)
+			}
+		})
+	}
+}
+
+func Test_toApiRunStorageState(t *testing.T) {
+	tests := []struct {
+		name string
+		arg  model.StorageState
+		want apiv2beta1.Run_StorageState
+	}{
+		{
+			"wrong value",
+			model.StorageState("wrong state"),
+			apiv2beta1.Run_STORAGE_STATE_UNSPECIFIED,
+		},
+		{
+			"empty string",
+			model.StorageState(""),
+			apiv2beta1.Run_STORAGE_STATE_UNSPECIFIED,
+		},
+		{
+			"archived",
+			model.StorageStateArchived,
+			apiv2beta1.Run_ARCHIVED,
+		},
+		{
+			"available",
+			model.StorageStateAvailable,
+			apiv2beta1.Run_AVAILABLE,
+		},
+		{
+			"unspecified",
+			model.StorageStateUnspecified,
+			apiv2beta1.Run_STORAGE_STATE_UNSPECIFIED,
+		},
+		{
+			"archived v1",
+			model.StorageStateArchivedV1,
+			apiv2beta1.Run_ARCHIVED,
+		},
+		{
+			"available v1",
+			model.StorageStateAvailableV1,
+			apiv2beta1.Run_AVAILABLE,
+		},
+		{
+			"unspecified v1",
+			model.StorageStateUnspecifiedV1,
+			apiv2beta1.Run_STORAGE_STATE_UNSPECIFIED,
+		},
+	}
+	for _, tt := range tests {
+		t.Run(tt.name, func(t *testing.T) {
+			got := toApiRunStorageState(&tt.arg)
+			assert.Equal(t, tt.want, got)
+		})
+	}
+}
+
+func Test_toApiRunStorageStateV1(t *testing.T) {
+	tests := []struct {
+		name string
+		arg  model.StorageState
+		want apiv1beta1.Run_StorageState
+	}{
+		{
+			"wrong value",
+			model.StorageState("wrong state"),
+			apiv1beta1.Run_STORAGESTATE_AVAILABLE,
+		},
+		{
+			"empty string",
+			model.StorageState(""),
+			apiv1beta1.Run_STORAGESTATE_AVAILABLE,
+		},
+		{
+			"archived",
+			model.StorageStateArchived,
+			apiv1beta1.Run_STORAGESTATE_ARCHIVED,
+		},
+		{
+			"available",
+			model.StorageStateAvailable,
+			apiv1beta1.Run_STORAGESTATE_AVAILABLE,
+		},
+		{
+			"unspecified",
+			model.StorageStateUnspecified,
+			apiv1beta1.Run_STORAGESTATE_AVAILABLE,
+		},
+		{
+			"archived v1",
+			model.StorageStateArchivedV1,
+			apiv1beta1.Run_STORAGESTATE_ARCHIVED,
+		},
+		{
+			"available v1",
+			model.StorageStateAvailableV1,
+			apiv1beta1.Run_STORAGESTATE_AVAILABLE,
+		},
+		{
+			"unspecified v1",
+			model.StorageStateUnspecifiedV1,
+			apiv1beta1.Run_STORAGESTATE_AVAILABLE,
+		},
+	}
+	for _, tt := range tests {
+		t.Run(tt.name, func(t *testing.T) {
+			got := toApiRunStorageStateV1(&tt.arg)
+			assert.Equal(t, tt.want, got)
+		})
+	}
+}
+
+func Test_toApiExperimentStorageState(t *testing.T) {
+	tests := []struct {
+		name string
+		arg  model.StorageState
+		want apiv2beta1.Experiment_StorageState
+	}{
+		{
+			"wrong value",
+			model.StorageState("wrong state"),
+			apiv2beta1.Experiment_STORAGE_STATE_UNSPECIFIED,
+		},
+		{
+			"empty string",
+			model.StorageState(""),
+			apiv2beta1.Experiment_STORAGE_STATE_UNSPECIFIED,
+		},
+		{
+			"archived",
+			model.StorageStateArchived,
+			apiv2beta1.Experiment_ARCHIVED,
+		},
+		{
+			"available",
+			model.StorageStateAvailable,
+			apiv2beta1.Experiment_AVAILABLE,
+		},
+		{
+			"unspecified",
+			model.StorageStateUnspecified,
+			apiv2beta1.Experiment_STORAGE_STATE_UNSPECIFIED,
+		},
+		{
+			"archived v1",
+			model.StorageStateArchivedV1,
+			apiv2beta1.Experiment_ARCHIVED,
+		},
+		{
+			"available v1",
+			model.StorageStateAvailableV1,
+			apiv2beta1.Experiment_AVAILABLE,
+		},
+		{
+			"unspecified v1",
+			model.StorageStateUnspecifiedV1,
+			apiv2beta1.Experiment_STORAGE_STATE_UNSPECIFIED,
+		},
+	}
+	for _, tt := range tests {
+		t.Run(tt.name, func(t *testing.T) {
+			got := toApiExperimentStorageState(&tt.arg)
+			assert.Equal(t, tt.want, got)
+		})
+	}
+}
+
+func Test_toApiExperimentStorageStateV1(t *testing.T) {
+	tests := []struct {
+		name string
+		arg  model.StorageState
+		want apiv1beta1.Experiment_StorageState
+	}{
+		{
+			"wrong value",
+			model.StorageState("wrong state"),
+			apiv1beta1.Experiment_STORAGESTATE_UNSPECIFIED,
+		},
+		{
+			"empty string",
+			model.StorageState(""),
+			apiv1beta1.Experiment_STORAGESTATE_UNSPECIFIED,
+		},
+		{
+			"archived",
+			model.StorageStateArchived,
+			apiv1beta1.Experiment_STORAGESTATE_ARCHIVED,
+		},
+		{
+			"available",
+			model.StorageStateAvailable,
+			apiv1beta1.Experiment_STORAGESTATE_AVAILABLE,
+		},
+		{
+			"unspecified",
+			model.StorageStateUnspecified,
+			apiv1beta1.Experiment_STORAGESTATE_UNSPECIFIED,
+		},
+		{
+			"archived v1",
+			model.StorageStateArchivedV1,
+			apiv1beta1.Experiment_STORAGESTATE_ARCHIVED,
+		},
+		{
+			"available v1",
+			model.StorageStateAvailableV1,
+			apiv1beta1.Experiment_STORAGESTATE_AVAILABLE,
+		},
+		{
+			"unspecified v1",
+			model.StorageStateUnspecifiedV1,
+			apiv1beta1.Experiment_STORAGESTATE_UNSPECIFIED,
+		},
+	}
+	for _, tt := range tests {
+		t.Run(tt.name, func(t *testing.T) {
+			got := toApiExperimentStorageStateV1(&tt.arg)
+			assert.Equal(t, tt.want, got)
+		})
+	}
+}
+
+func Test_toModelJobEnabled(t *testing.T) {
+	tests := []struct {
+		name    string
+		arg     interface{}
+		want    bool
+		wantErr bool
+		errMsg  string
+	}{
+		{
+			"valid - nil",
+			nil,
+			false,
+			false,
+			"",
+		},
+		{
+			"valid - mode enable",
+			apiv2beta1.RecurringRun_ENABLE,
+			true,
+			false,
+			"",
+		},
+		{
+			"valid - mode disable",
+			apiv2beta1.RecurringRun_DISABLE,
+			false,
+			false,
+			"",
+		},
+		{
+			"valid - mode unspecified",
+			apiv2beta1.RecurringRun_MODE_UNSPECIFIED,
+			false,
+			false,
+			"",
+		},
+		{
+			"invalid - mode invalid value",
+			apiv2beta1.RecurringRun_Mode(3),
+			false,
+			true,
+			"Recurring run's mode is invalid: 3",
+		},
+		{
+			"valid - mode enable v1",
+			apiv1beta1.Job_ENABLED,
+			true,
+			false,
+			"",
+		},
+		{
+			"valid - mode disable v1",
+			apiv1beta1.Job_DISABLED,
+			false,
+			false,
+			"",
+		},
+		{
+			"valid - mode unknown v1",
+			apiv1beta1.Job_UNKNOWN_MODE,
+			false,
+			false,
+			"",
+		},
+		{
+			"invalid - mode invalid value v1",
+			apiv1beta1.Job_Mode(3),
+			false,
+			true,
+			"Recurring run's mode is invalid: 3",
+		},
+		{
+			"invalid - experiment",
+			&apiv2beta1.Experiment{},
+			false,
+			true,
+			"Error using RecurringRun.Mode with *go_client.Experiment",
+		},
+	}
+	for _, tt := range tests {
+		t.Run(tt.name, func(t *testing.T) {
+			got, err := toModelJobEnabled(tt.arg)
+			if tt.wantErr {
+				assert.False(t, got)
+				assert.NotNil(t, err)
+				assert.Contains(t, err.Error(), tt.errMsg)
+			} else {
+				assert.Nil(t, err)
+				assert.Equal(t, tt.want, got)
+			}
+		})
+	}
+}
+
+func Test_toApiRecurringRunStatus(t *testing.T) {
+	tests := []struct {
+		name string
+		arg  string
+		want apiv2beta1.RecurringRun_Status
+	}{
+		{
+			"valid - empty",
+			"",
+			apiv2beta1.RecurringRun_STATUS_UNSPECIFIED,
+		},
+		{
+			"valid - unspecified",
+			string(model.StatusStateUnspecified),
+			apiv2beta1.RecurringRun_STATUS_UNSPECIFIED,
+		},
+		{
+			"valid - unspecified v1",
+			string(model.StatusStateUnspecifiedV1),
+			apiv2beta1.RecurringRun_STATUS_UNSPECIFIED,
+		},
+		{
+			"valid - error v1",
+			string(swapi.ScheduledWorkflowError),
+			apiv2beta1.RecurringRun_STATUS_UNSPECIFIED,
+		},
+		{
+			"valid - disabled",
+			string(model.StatusStateDisabled),
+			apiv2beta1.RecurringRun_DISABLED,
+		},
+		{
+			"valid - disabled v1",
+			string(swapi.ScheduledWorkflowDisabled),
+			apiv2beta1.RecurringRun_DISABLED,
+		},
+		{
+			"valid - enabled",
+			string(model.StatusStateEnabled),
+			apiv2beta1.RecurringRun_ENABLED,
+		},
+		{
+			"valid - succeeded v1",
+			string(swapi.ScheduledWorkflowSucceeded),
+			apiv2beta1.RecurringRun_ENABLED,
+		},
+		{
+			"valid - running v1",
+			string(swapi.ScheduledWorkflowRunning),
+			apiv2beta1.RecurringRun_ENABLED,
+		},
+		{
+			"valid - enabled v1",
+			string(swapi.ScheduledWorkflowEnabled),
+			apiv2beta1.RecurringRun_ENABLED,
+		},
+	}
+	for _, tt := range tests {
+		t.Run(tt.name, func(t *testing.T) {
+			got := toApiRecurringRunStatus(tt.arg)
+			assert.Equal(t, tt.want, got)
+		})
+	}
+}
+
+func Test_toApiJobStatus(t *testing.T) {
+	tests := []struct {
+		name string
+		arg  string
+		want string
+	}{
+		{
+			"valid - empty",
+			"",
+			string(model.StatusStateUnspecified),
+		},
+		{
+			"valid - unspecified",
+			string(model.StatusStateUnspecified),
+			string(model.StatusStateUnspecified),
+		},
+		{
+			"valid - unspecified v1",
+			string(model.StatusStateUnspecifiedV1),
+			string(model.StatusStateUnspecified),
+		},
+		{
+			"valid - error v1",
+			string(swapi.ScheduledWorkflowError),
+			string(model.StatusStateUnspecified),
+		},
+		{
+			"valid - disabled",
+			string(model.StatusStateDisabled),
+			string(model.StatusStateDisabled),
+		},
+		{
+			"valid - disabled v1",
+			string(swapi.ScheduledWorkflowDisabled),
+			string(model.StatusStateDisabled),
+		},
+		{
+			"valid - enabled",
+			string(model.StatusStateEnabled),
+			string(model.StatusStateEnabled),
+		},
+		{
+			"valid - succeeded v1",
+			string(swapi.ScheduledWorkflowSucceeded),
+			string(model.StatusStateEnabled),
+		},
+		{
+			"valid - running v1",
+			string(swapi.ScheduledWorkflowRunning),
+			string(model.StatusStateEnabled),
+		},
+		{
+			"valid - enabled v1",
+			string(swapi.ScheduledWorkflowEnabled),
+			string(model.StatusStateEnabled),
+		},
+	}
+	for _, tt := range tests {
+		t.Run(tt.name, func(t *testing.T) {
+			got := toApiJobStatus(tt.arg)
+			assert.Equal(t, tt.want, got)
+		})
+	}
+}
+
+func Test_toModelResourceTypeV1(t *testing.T) {
+	tests := []struct {
+		name    string
+		arg     apiv1beta1.ResourceType
+		want    model.ResourceType
+		wantErr bool
+		errMsg  string
+	}{
+		{
+			"valid - namespace",
+			apiv1beta1.ResourceType_NAMESPACE,
+			model.NamespaceResourceType,
+			false,
+			"",
+		},
+		{
+			"valid - experiment",
+			apiv1beta1.ResourceType_EXPERIMENT,
+			model.ExperimentResourceType,
+			false,
+			"",
+		},
+		{
+			"valid - pipeline",
+			apiv1beta1.ResourceType_PIPELINE,
+			model.PipelineResourceType,
+			false,
+			"",
+		},
+		{
+			"valid - pipeline version",
+			apiv1beta1.ResourceType_PIPELINE_VERSION,
+			model.PipelineVersionResourceType,
+			false,
+			"",
+		},
+		{
+			"valid - job",
+			apiv1beta1.ResourceType_JOB,
+			model.JobResourceType,
+			false,
+			"",
+		},
+		{
+			"invalid",
+			apiv1beta1.ResourceType(99),
+			"",
+			true,
+			"Failed to convert unsupported v1beta1 API resource type 99",
+		},
+	}
+	for _, tt := range tests {
+		t.Run(tt.name, func(t *testing.T) {
+			got, err := toModelResourceTypeV1(tt.arg)
+			if tt.wantErr {
+				assert.NotNil(t, err)
+				assert.Contains(t, err.Error(), tt.errMsg)
+				assert.Empty(t, got)
+			} else {
+				assert.Nil(t, err)
+				assert.Equal(t, tt.want, got)
+			}
+		})
+	}
 }