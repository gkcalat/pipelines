--- conflicted
+++ resolved
@@ -19,13 +19,9 @@
 	"strings"
 	"testing"
 
-<<<<<<< HEAD
 	"google.golang.org/protobuf/testing/protocmp"
 
-=======
 	api "github.com/kubeflow/pipelines/backend/api/v1beta1/go_client"
-	"github.com/kubeflow/pipelines/backend/src/apiserver/common"
->>>>>>> fe387161
 	"github.com/kubeflow/pipelines/backend/src/apiserver/filter"
 	"github.com/kubeflow/pipelines/backend/src/apiserver/model"
 	"github.com/kubeflow/pipelines/backend/src/common/util"
@@ -34,7 +30,6 @@
 	"github.com/google/go-cmp/cmp"
 	"github.com/google/go-cmp/cmp/cmpopts"
 	"github.com/stretchr/testify/assert"
-	"google.golang.org/protobuf/testing/protocmp"
 )
 
 type fakeMetric struct {
@@ -518,7 +513,7 @@
 func TestNewOptions_ModelFilter(t *testing.T) {
 	protoFilter := &api.Filter{
 		Predicates: []*api.Predicate{
-			&api.Predicate{
+			{
 				Key:   "finished_at",
 				Op:    api.Predicate_GREATER_THAN,
 				Value: &api.Predicate_StringValue{StringValue: "SomeTime"},
@@ -528,7 +523,7 @@
 
 	protoFilterWithRightKeyNames := &api.Filter{
 		Predicates: []*api.Predicate{
-			&api.Predicate{
+			{
 				Key:   "FinishedAtInSec",
 				Op:    api.Predicate_GREATER_THAN,
 				Value: &api.Predicate_StringValue{StringValue: "SomeTime"},
